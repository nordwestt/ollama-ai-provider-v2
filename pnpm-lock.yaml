lockfileVersion: '9.0'

settings:
  autoInstallPeers: true
  excludeLinksFromLockfile: false

importers:

  .:
    dependencies:
      '@ai-sdk/provider':
        specifier: ^3.0.0
        version: 3.0.0
      '@ai-sdk/provider-utils':
<<<<<<< HEAD
        specifier: ^4.0.1
        version: 4.0.1(zod@4.1.13)
=======
        specifier: ^3.0.17
        version: 3.0.17(zod@4.2.1)
>>>>>>> c87a7a1d
    devDependencies:
      '@edge-runtime/vm':
        specifier: ^5.0.0
        version: 5.0.0
      '@types/node':
        specifier: 25.0.3
        version: 25.0.3
      '@vercel/ai-tsconfig':
        specifier: ./tsconfig
        version: link:tsconfig
      ai:
        specifier: ^6.0.3
        version: 6.0.3(zod@4.1.13)
      eslint:
        specifier: ^9.39.2
        version: 9.39.2
      msw:
        specifier: ^2.12.7
        version: 2.12.7(@types/node@25.0.3)(typescript@5.9.3)
      tsup:
        specifier: ^8
        version: 8.5.1(postcss@8.5.6)(typescript@5.9.3)
      typescript:
        specifier: 5.9.3
        version: 5.9.3
      vite:
        specifier: ^7.3.0
        version: 7.3.0(@types/node@25.0.3)
      vitest:
<<<<<<< HEAD
        specifier: ^4.0.15
        version: 4.0.15(@edge-runtime/vm@5.0.0)(@opentelemetry/api@1.9.0)(@types/node@24.10.1)(msw@2.12.4(@types/node@24.10.1)(typescript@5.9.3))
=======
        specifier: ^4.0.16
        version: 4.0.16(@edge-runtime/vm@5.0.0)(@types/node@25.0.3)(msw@2.12.7(@types/node@25.0.3)(typescript@5.9.3))
>>>>>>> c87a7a1d
      zod:
        specifier: 4.2.1
        version: 4.2.1

packages:

  '@ai-sdk/gateway@3.0.2':
    resolution: {integrity: sha512-giJEg9ob45htbu3iautK+2kvplY2JnTj7ir4wZzYSQWvqGatWfBBfDuNCU5wSJt9BCGjymM5ZS9ziD42JGCZBw==}
    engines: {node: '>=18'}
    peerDependencies:
      zod: ^3.25.76 || ^4.1.8

  '@ai-sdk/provider-utils@4.0.1':
    resolution: {integrity: sha512-de2v8gH9zj47tRI38oSxhQIewmNc+OZjYIOOaMoVWKL65ERSav2PYYZHPSPCrfOeLMkv+Dyh8Y0QGwkO29wMWQ==}
    engines: {node: '>=18'}
    peerDependencies:
      zod: ^3.25.76 || ^4.1.8

  '@ai-sdk/provider@3.0.0':
    resolution: {integrity: sha512-m9ka3ptkPQbaHHZHqDXDF9C9B5/Mav0KTdky1k2HZ3/nrW2t1AgObxIVPyGDWQNS9FXT/FS6PIoSjpcP/No8rQ==}
    engines: {node: '>=18'}

  '@edge-runtime/primitives@6.0.0':
    resolution: {integrity: sha512-FqoxaBT+prPBHBwE1WXS1ocnu/VLTQyZ6NMUBAdbP7N2hsFTTxMC/jMu2D/8GAlMQfxeuppcPuCUk/HO3fpIvA==}
    engines: {node: '>=18'}

  '@edge-runtime/vm@5.0.0':
    resolution: {integrity: sha512-NKBGBSIKUG584qrS1tyxVpX/AKJKQw5HgjYEnPLC0QsTw79JrGn+qUr8CXFb955Iy7GUdiiUv1rJ6JBGvaKb6w==}
    engines: {node: '>=18'}

  '@esbuild/aix-ppc64@0.27.0':
    resolution: {integrity: sha512-KuZrd2hRjz01y5JK9mEBSD3Vj3mbCvemhT466rSuJYeE/hjuBrHfjjcjMdTm/sz7au+++sdbJZJmuBwQLuw68A==}
    engines: {node: '>=18'}
    cpu: [ppc64]
    os: [aix]

  '@esbuild/aix-ppc64@0.27.2':
    resolution: {integrity: sha512-GZMB+a0mOMZs4MpDbj8RJp4cw+w1WV5NYD6xzgvzUJ5Ek2jerwfO2eADyI6ExDSUED+1X8aMbegahsJi+8mgpw==}
    engines: {node: '>=18'}
    cpu: [ppc64]
    os: [aix]

  '@esbuild/android-arm64@0.27.0':
    resolution: {integrity: sha512-CC3vt4+1xZrs97/PKDkl0yN7w8edvU2vZvAFGD16n9F0Cvniy5qvzRXjfO1l94efczkkQE6g1x0i73Qf5uthOQ==}
    engines: {node: '>=18'}
    cpu: [arm64]
    os: [android]

  '@esbuild/android-arm64@0.27.2':
    resolution: {integrity: sha512-pvz8ZZ7ot/RBphf8fv60ljmaoydPU12VuXHImtAs0XhLLw+EXBi2BLe3OYSBslR4rryHvweW5gmkKFwTiFy6KA==}
    engines: {node: '>=18'}
    cpu: [arm64]
    os: [android]

  '@esbuild/android-arm@0.27.0':
    resolution: {integrity: sha512-j67aezrPNYWJEOHUNLPj9maeJte7uSMM6gMoxfPC9hOg8N02JuQi/T7ewumf4tNvJadFkvLZMlAq73b9uwdMyQ==}
    engines: {node: '>=18'}
    cpu: [arm]
    os: [android]

  '@esbuild/android-arm@0.27.2':
    resolution: {integrity: sha512-DVNI8jlPa7Ujbr1yjU2PfUSRtAUZPG9I1RwW4F4xFB1Imiu2on0ADiI/c3td+KmDtVKNbi+nffGDQMfcIMkwIA==}
    engines: {node: '>=18'}
    cpu: [arm]
    os: [android]

  '@esbuild/android-x64@0.27.0':
    resolution: {integrity: sha512-wurMkF1nmQajBO1+0CJmcN17U4BP6GqNSROP8t0X/Jiw2ltYGLHpEksp9MpoBqkrFR3kv2/te6Sha26k3+yZ9Q==}
    engines: {node: '>=18'}
    cpu: [x64]
    os: [android]

  '@esbuild/android-x64@0.27.2':
    resolution: {integrity: sha512-z8Ank4Byh4TJJOh4wpz8g2vDy75zFL0TlZlkUkEwYXuPSgX8yzep596n6mT7905kA9uHZsf/o2OJZubl2l3M7A==}
    engines: {node: '>=18'}
    cpu: [x64]
    os: [android]

  '@esbuild/darwin-arm64@0.27.0':
    resolution: {integrity: sha512-uJOQKYCcHhg07DL7i8MzjvS2LaP7W7Pn/7uA0B5S1EnqAirJtbyw4yC5jQ5qcFjHK9l6o/MX9QisBg12kNkdHg==}
    engines: {node: '>=18'}
    cpu: [arm64]
    os: [darwin]

  '@esbuild/darwin-arm64@0.27.2':
    resolution: {integrity: sha512-davCD2Zc80nzDVRwXTcQP/28fiJbcOwvdolL0sOiOsbwBa72kegmVU0Wrh1MYrbuCL98Omp5dVhQFWRKR2ZAlg==}
    engines: {node: '>=18'}
    cpu: [arm64]
    os: [darwin]

  '@esbuild/darwin-x64@0.27.0':
    resolution: {integrity: sha512-8mG6arH3yB/4ZXiEnXof5MK72dE6zM9cDvUcPtxhUZsDjESl9JipZYW60C3JGreKCEP+p8P/72r69m4AZGJd5g==}
    engines: {node: '>=18'}
    cpu: [x64]
    os: [darwin]

  '@esbuild/darwin-x64@0.27.2':
    resolution: {integrity: sha512-ZxtijOmlQCBWGwbVmwOF/UCzuGIbUkqB1faQRf5akQmxRJ1ujusWsb3CVfk/9iZKr2L5SMU5wPBi1UWbvL+VQA==}
    engines: {node: '>=18'}
    cpu: [x64]
    os: [darwin]

  '@esbuild/freebsd-arm64@0.27.0':
    resolution: {integrity: sha512-9FHtyO988CwNMMOE3YIeci+UV+x5Zy8fI2qHNpsEtSF83YPBmE8UWmfYAQg6Ux7Gsmd4FejZqnEUZCMGaNQHQw==}
    engines: {node: '>=18'}
    cpu: [arm64]
    os: [freebsd]

  '@esbuild/freebsd-arm64@0.27.2':
    resolution: {integrity: sha512-lS/9CN+rgqQ9czogxlMcBMGd+l8Q3Nj1MFQwBZJyoEKI50XGxwuzznYdwcav6lpOGv5BqaZXqvBSiB/kJ5op+g==}
    engines: {node: '>=18'}
    cpu: [arm64]
    os: [freebsd]

  '@esbuild/freebsd-x64@0.27.0':
    resolution: {integrity: sha512-zCMeMXI4HS/tXvJz8vWGexpZj2YVtRAihHLk1imZj4efx1BQzN76YFeKqlDr3bUWI26wHwLWPd3rwh6pe4EV7g==}
    engines: {node: '>=18'}
    cpu: [x64]
    os: [freebsd]

  '@esbuild/freebsd-x64@0.27.2':
    resolution: {integrity: sha512-tAfqtNYb4YgPnJlEFu4c212HYjQWSO/w/h/lQaBK7RbwGIkBOuNKQI9tqWzx7Wtp7bTPaGC6MJvWI608P3wXYA==}
    engines: {node: '>=18'}
    cpu: [x64]
    os: [freebsd]

  '@esbuild/linux-arm64@0.27.0':
    resolution: {integrity: sha512-AS18v0V+vZiLJyi/4LphvBE+OIX682Pu7ZYNsdUHyUKSoRwdnOsMf6FDekwoAFKej14WAkOef3zAORJgAtXnlQ==}
    engines: {node: '>=18'}
    cpu: [arm64]
    os: [linux]

  '@esbuild/linux-arm64@0.27.2':
    resolution: {integrity: sha512-hYxN8pr66NsCCiRFkHUAsxylNOcAQaxSSkHMMjcpx0si13t1LHFphxJZUiGwojB1a/Hd5OiPIqDdXONia6bhTw==}
    engines: {node: '>=18'}
    cpu: [arm64]
    os: [linux]

  '@esbuild/linux-arm@0.27.0':
    resolution: {integrity: sha512-t76XLQDpxgmq2cNXKTVEB7O7YMb42atj2Re2Haf45HkaUpjM2J0UuJZDuaGbPbamzZ7bawyGFUkodL+zcE+jvQ==}
    engines: {node: '>=18'}
    cpu: [arm]
    os: [linux]

  '@esbuild/linux-arm@0.27.2':
    resolution: {integrity: sha512-vWfq4GaIMP9AIe4yj1ZUW18RDhx6EPQKjwe7n8BbIecFtCQG4CfHGaHuh7fdfq+y3LIA2vGS/o9ZBGVxIDi9hw==}
    engines: {node: '>=18'}
    cpu: [arm]
    os: [linux]

  '@esbuild/linux-ia32@0.27.0':
    resolution: {integrity: sha512-Mz1jxqm/kfgKkc/KLHC5qIujMvnnarD9ra1cEcrs7qshTUSksPihGrWHVG5+osAIQ68577Zpww7SGapmzSt4Nw==}
    engines: {node: '>=18'}
    cpu: [ia32]
    os: [linux]

  '@esbuild/linux-ia32@0.27.2':
    resolution: {integrity: sha512-MJt5BRRSScPDwG2hLelYhAAKh9imjHK5+NE/tvnRLbIqUWa+0E9N4WNMjmp/kXXPHZGqPLxggwVhz7QP8CTR8w==}
    engines: {node: '>=18'}
    cpu: [ia32]
    os: [linux]

  '@esbuild/linux-loong64@0.27.0':
    resolution: {integrity: sha512-QbEREjdJeIreIAbdG2hLU1yXm1uu+LTdzoq1KCo4G4pFOLlvIspBm36QrQOar9LFduavoWX2msNFAAAY9j4BDg==}
    engines: {node: '>=18'}
    cpu: [loong64]
    os: [linux]

  '@esbuild/linux-loong64@0.27.2':
    resolution: {integrity: sha512-lugyF1atnAT463aO6KPshVCJK5NgRnU4yb3FUumyVz+cGvZbontBgzeGFO1nF+dPueHD367a2ZXe1NtUkAjOtg==}
    engines: {node: '>=18'}
    cpu: [loong64]
    os: [linux]

  '@esbuild/linux-mips64el@0.27.0':
    resolution: {integrity: sha512-sJz3zRNe4tO2wxvDpH/HYJilb6+2YJxo/ZNbVdtFiKDufzWq4JmKAiHy9iGoLjAV7r/W32VgaHGkk35cUXlNOg==}
    engines: {node: '>=18'}
    cpu: [mips64el]
    os: [linux]

  '@esbuild/linux-mips64el@0.27.2':
    resolution: {integrity: sha512-nlP2I6ArEBewvJ2gjrrkESEZkB5mIoaTswuqNFRv/WYd+ATtUpe9Y09RnJvgvdag7he0OWgEZWhviS1OTOKixw==}
    engines: {node: '>=18'}
    cpu: [mips64el]
    os: [linux]

  '@esbuild/linux-ppc64@0.27.0':
    resolution: {integrity: sha512-z9N10FBD0DCS2dmSABDBb5TLAyF1/ydVb+N4pi88T45efQ/w4ohr/F/QYCkxDPnkhkp6AIpIcQKQ8F0ANoA2JA==}
    engines: {node: '>=18'}
    cpu: [ppc64]
    os: [linux]

  '@esbuild/linux-ppc64@0.27.2':
    resolution: {integrity: sha512-C92gnpey7tUQONqg1n6dKVbx3vphKtTHJaNG2Ok9lGwbZil6DrfyecMsp9CrmXGQJmZ7iiVXvvZH6Ml5hL6XdQ==}
    engines: {node: '>=18'}
    cpu: [ppc64]
    os: [linux]

  '@esbuild/linux-riscv64@0.27.0':
    resolution: {integrity: sha512-pQdyAIZ0BWIC5GyvVFn5awDiO14TkT/19FTmFcPdDec94KJ1uZcmFs21Fo8auMXzD4Tt+diXu1LW1gHus9fhFQ==}
    engines: {node: '>=18'}
    cpu: [riscv64]
    os: [linux]

  '@esbuild/linux-riscv64@0.27.2':
    resolution: {integrity: sha512-B5BOmojNtUyN8AXlK0QJyvjEZkWwy/FKvakkTDCziX95AowLZKR6aCDhG7LeF7uMCXEJqwa8Bejz5LTPYm8AvA==}
    engines: {node: '>=18'}
    cpu: [riscv64]
    os: [linux]

  '@esbuild/linux-s390x@0.27.0':
    resolution: {integrity: sha512-hPlRWR4eIDDEci953RI1BLZitgi5uqcsjKMxwYfmi4LcwyWo2IcRP+lThVnKjNtk90pLS8nKdroXYOqW+QQH+w==}
    engines: {node: '>=18'}
    cpu: [s390x]
    os: [linux]

  '@esbuild/linux-s390x@0.27.2':
    resolution: {integrity: sha512-p4bm9+wsPwup5Z8f4EpfN63qNagQ47Ua2znaqGH6bqLlmJ4bx97Y9JdqxgGZ6Y8xVTixUnEkoKSHcpRlDnNr5w==}
    engines: {node: '>=18'}
    cpu: [s390x]
    os: [linux]

  '@esbuild/linux-x64@0.27.0':
    resolution: {integrity: sha512-1hBWx4OUJE2cab++aVZ7pObD6s+DK4mPGpemtnAORBvb5l/g5xFGk0vc0PjSkrDs0XaXj9yyob3d14XqvnQ4gw==}
    engines: {node: '>=18'}
    cpu: [x64]
    os: [linux]

  '@esbuild/linux-x64@0.27.2':
    resolution: {integrity: sha512-uwp2Tip5aPmH+NRUwTcfLb+W32WXjpFejTIOWZFw/v7/KnpCDKG66u4DLcurQpiYTiYwQ9B7KOeMJvLCu/OvbA==}
    engines: {node: '>=18'}
    cpu: [x64]
    os: [linux]

  '@esbuild/netbsd-arm64@0.27.0':
    resolution: {integrity: sha512-6m0sfQfxfQfy1qRuecMkJlf1cIzTOgyaeXaiVaaki8/v+WB+U4hc6ik15ZW6TAllRlg/WuQXxWj1jx6C+dfy3w==}
    engines: {node: '>=18'}
    cpu: [arm64]
    os: [netbsd]

  '@esbuild/netbsd-arm64@0.27.2':
    resolution: {integrity: sha512-Kj6DiBlwXrPsCRDeRvGAUb/LNrBASrfqAIok+xB0LxK8CHqxZ037viF13ugfsIpePH93mX7xfJp97cyDuTZ3cw==}
    engines: {node: '>=18'}
    cpu: [arm64]
    os: [netbsd]

  '@esbuild/netbsd-x64@0.27.0':
    resolution: {integrity: sha512-xbbOdfn06FtcJ9d0ShxxvSn2iUsGd/lgPIO2V3VZIPDbEaIj1/3nBBe1AwuEZKXVXkMmpr6LUAgMkLD/4D2PPA==}
    engines: {node: '>=18'}
    cpu: [x64]
    os: [netbsd]

  '@esbuild/netbsd-x64@0.27.2':
    resolution: {integrity: sha512-HwGDZ0VLVBY3Y+Nw0JexZy9o/nUAWq9MlV7cahpaXKW6TOzfVno3y3/M8Ga8u8Yr7GldLOov27xiCnqRZf0tCA==}
    engines: {node: '>=18'}
    cpu: [x64]
    os: [netbsd]

  '@esbuild/openbsd-arm64@0.27.0':
    resolution: {integrity: sha512-fWgqR8uNbCQ/GGv0yhzttj6sU/9Z5/Sv/VGU3F5OuXK6J6SlriONKrQ7tNlwBrJZXRYk5jUhuWvF7GYzGguBZQ==}
    engines: {node: '>=18'}
    cpu: [arm64]
    os: [openbsd]

  '@esbuild/openbsd-arm64@0.27.2':
    resolution: {integrity: sha512-DNIHH2BPQ5551A7oSHD0CKbwIA/Ox7+78/AWkbS5QoRzaqlev2uFayfSxq68EkonB+IKjiuxBFoV8ESJy8bOHA==}
    engines: {node: '>=18'}
    cpu: [arm64]
    os: [openbsd]

  '@esbuild/openbsd-x64@0.27.0':
    resolution: {integrity: sha512-aCwlRdSNMNxkGGqQajMUza6uXzR/U0dIl1QmLjPtRbLOx3Gy3otfFu/VjATy4yQzo9yFDGTxYDo1FfAD9oRD2A==}
    engines: {node: '>=18'}
    cpu: [x64]
    os: [openbsd]

  '@esbuild/openbsd-x64@0.27.2':
    resolution: {integrity: sha512-/it7w9Nb7+0KFIzjalNJVR5bOzA9Vay+yIPLVHfIQYG/j+j9VTH84aNB8ExGKPU4AzfaEvN9/V4HV+F+vo8OEg==}
    engines: {node: '>=18'}
    cpu: [x64]
    os: [openbsd]

  '@esbuild/openharmony-arm64@0.27.0':
    resolution: {integrity: sha512-nyvsBccxNAsNYz2jVFYwEGuRRomqZ149A39SHWk4hV0jWxKM0hjBPm3AmdxcbHiFLbBSwG6SbpIcUbXjgyECfA==}
    engines: {node: '>=18'}
    cpu: [arm64]
    os: [openharmony]

  '@esbuild/openharmony-arm64@0.27.2':
    resolution: {integrity: sha512-LRBbCmiU51IXfeXk59csuX/aSaToeG7w48nMwA6049Y4J4+VbWALAuXcs+qcD04rHDuSCSRKdmY63sruDS5qag==}
    engines: {node: '>=18'}
    cpu: [arm64]
    os: [openharmony]

  '@esbuild/sunos-x64@0.27.0':
    resolution: {integrity: sha512-Q1KY1iJafM+UX6CFEL+F4HRTgygmEW568YMqDA5UV97AuZSm21b7SXIrRJDwXWPzr8MGr75fUZPV67FdtMHlHA==}
    engines: {node: '>=18'}
    cpu: [x64]
    os: [sunos]

  '@esbuild/sunos-x64@0.27.2':
    resolution: {integrity: sha512-kMtx1yqJHTmqaqHPAzKCAkDaKsffmXkPHThSfRwZGyuqyIeBvf08KSsYXl+abf5HDAPMJIPnbBfXvP2ZC2TfHg==}
    engines: {node: '>=18'}
    cpu: [x64]
    os: [sunos]

  '@esbuild/win32-arm64@0.27.0':
    resolution: {integrity: sha512-W1eyGNi6d+8kOmZIwi/EDjrL9nxQIQ0MiGqe/AWc6+IaHloxHSGoeRgDRKHFISThLmsewZ5nHFvGFWdBYlgKPg==}
    engines: {node: '>=18'}
    cpu: [arm64]
    os: [win32]

  '@esbuild/win32-arm64@0.27.2':
    resolution: {integrity: sha512-Yaf78O/B3Kkh+nKABUF++bvJv5Ijoy9AN1ww904rOXZFLWVc5OLOfL56W+C8F9xn5JQZa3UX6m+IktJnIb1Jjg==}
    engines: {node: '>=18'}
    cpu: [arm64]
    os: [win32]

  '@esbuild/win32-ia32@0.27.0':
    resolution: {integrity: sha512-30z1aKL9h22kQhilnYkORFYt+3wp7yZsHWus+wSKAJR8JtdfI76LJ4SBdMsCopTR3z/ORqVu5L1vtnHZWVj4cQ==}
    engines: {node: '>=18'}
    cpu: [ia32]
    os: [win32]

  '@esbuild/win32-ia32@0.27.2':
    resolution: {integrity: sha512-Iuws0kxo4yusk7sw70Xa2E2imZU5HoixzxfGCdxwBdhiDgt9vX9VUCBhqcwY7/uh//78A1hMkkROMJq9l27oLQ==}
    engines: {node: '>=18'}
    cpu: [ia32]
    os: [win32]

  '@esbuild/win32-x64@0.27.0':
    resolution: {integrity: sha512-aIitBcjQeyOhMTImhLZmtxfdOcuNRpwlPNmlFKPcHQYPhEssw75Cl1TSXJXpMkzaua9FUetx/4OQKq7eJul5Cg==}
    engines: {node: '>=18'}
    cpu: [x64]
    os: [win32]

  '@esbuild/win32-x64@0.27.2':
    resolution: {integrity: sha512-sRdU18mcKf7F+YgheI/zGf5alZatMUTKj/jNS6l744f9u3WFu4v7twcUI9vu4mknF4Y9aDlblIie0IM+5xxaqQ==}
    engines: {node: '>=18'}
    cpu: [x64]
    os: [win32]

  '@eslint-community/eslint-utils@4.9.0':
    resolution: {integrity: sha512-ayVFHdtZ+hsq1t2Dy24wCmGXGe4q9Gu3smhLYALJrr473ZH27MsnSL+LKUlimp4BWJqMDMLmPpx/Q9R3OAlL4g==}
    engines: {node: ^12.22.0 || ^14.17.0 || >=16.0.0}
    peerDependencies:
      eslint: ^6.0.0 || ^7.0.0 || >=8.0.0

  '@eslint-community/regexpp@4.12.2':
    resolution: {integrity: sha512-EriSTlt5OC9/7SXkRSCAhfSxxoSUgBm33OH+IkwbdpgoqsSsUg7y3uh+IICI/Qg4BBWr3U2i39RpmycbxMq4ew==}
    engines: {node: ^12.0.0 || ^14.0.0 || >=16.0.0}

  '@eslint/config-array@0.21.1':
    resolution: {integrity: sha512-aw1gNayWpdI/jSYVgzN5pL0cfzU02GT3NBpeT/DXbx1/1x7ZKxFPd9bwrzygx/qiwIQiJ1sw/zD8qY/kRvlGHA==}
    engines: {node: ^18.18.0 || ^20.9.0 || >=21.1.0}

  '@eslint/config-helpers@0.4.2':
    resolution: {integrity: sha512-gBrxN88gOIf3R7ja5K9slwNayVcZgK6SOUORm2uBzTeIEfeVaIhOpCtTox3P6R7o2jLFwLFTLnC7kU/RGcYEgw==}
    engines: {node: ^18.18.0 || ^20.9.0 || >=21.1.0}

  '@eslint/core@0.17.0':
    resolution: {integrity: sha512-yL/sLrpmtDaFEiUj1osRP4TI2MDz1AddJL+jZ7KSqvBuliN4xqYY54IfdN8qD8Toa6g1iloph1fxQNkjOxrrpQ==}
    engines: {node: ^18.18.0 || ^20.9.0 || >=21.1.0}

  '@eslint/eslintrc@3.3.3':
    resolution: {integrity: sha512-Kr+LPIUVKz2qkx1HAMH8q1q6azbqBAsXJUxBl/ODDuVPX45Z9DfwB8tPjTi6nNZ8BuM3nbJxC5zCAg5elnBUTQ==}
    engines: {node: ^18.18.0 || ^20.9.0 || >=21.1.0}

  '@eslint/js@9.39.2':
    resolution: {integrity: sha512-q1mjIoW1VX4IvSocvM/vbTiveKC4k9eLrajNEuSsmjymSDEbpGddtpfOoN7YGAqBK3NG+uqo8ia4PDTt8buCYA==}
    engines: {node: ^18.18.0 || ^20.9.0 || >=21.1.0}

  '@eslint/object-schema@2.1.7':
    resolution: {integrity: sha512-VtAOaymWVfZcmZbp6E2mympDIHvyjXs/12LqWYjVw6qjrfF+VK+fyG33kChz3nnK+SU5/NeHOqrTEHS8sXO3OA==}
    engines: {node: ^18.18.0 || ^20.9.0 || >=21.1.0}

  '@eslint/plugin-kit@0.4.1':
    resolution: {integrity: sha512-43/qtrDUokr7LJqoF2c3+RInu/t4zfrpYdoSDfYyhg52rwLV6TnOvdG4fXm7IkSB3wErkcmJS9iEhjVtOSEjjA==}
    engines: {node: ^18.18.0 || ^20.9.0 || >=21.1.0}

  '@humanfs/core@0.19.1':
    resolution: {integrity: sha512-5DyQ4+1JEUzejeK1JGICcideyfUbGixgS9jNgex5nqkW+cY7WZhxBigmieN5Qnw9ZosSNVC9KQKyb+GUaGyKUA==}
    engines: {node: '>=18.18.0'}

  '@humanfs/node@0.16.7':
    resolution: {integrity: sha512-/zUx+yOsIrG4Y43Eh2peDeKCxlRt/gET6aHfaKpuq267qXdYDFViVHfMaLyygZOnl0kGWxFIgsBy8QFuTLUXEQ==}
    engines: {node: '>=18.18.0'}

  '@humanwhocodes/module-importer@1.0.1':
    resolution: {integrity: sha512-bxveV4V8v5Yb4ncFTT3rPSgZBOpCkjfK0y4oVVVJwIuDVBRMDXrPyXRL988i5ap9m9bnyEEjWfm5WkBmtffLfA==}
    engines: {node: '>=12.22'}

  '@humanwhocodes/retry@0.4.3':
    resolution: {integrity: sha512-bV0Tgo9K4hfPCek+aMAn81RppFKv2ySDQeMoSZuvTASywNTnVJCArCZE2FWqpvIatKu7VMRLWlR1EazvVhDyhQ==}
    engines: {node: '>=18.18'}

  '@inquirer/ansi@1.0.2':
    resolution: {integrity: sha512-S8qNSZiYzFd0wAcyG5AXCvUHC5Sr7xpZ9wZ2py9XR88jUz8wooStVx5M6dRzczbBWjic9NP7+rY0Xi7qqK/aMQ==}
    engines: {node: '>=18'}

  '@inquirer/confirm@5.1.21':
    resolution: {integrity: sha512-KR8edRkIsUayMXV+o3Gv+q4jlhENF9nMYUZs9PA2HzrXeHI8M5uDag70U7RJn9yyiMZSbtF5/UexBtAVtZGSbQ==}
    engines: {node: '>=18'}
    peerDependencies:
      '@types/node': '>=18'
    peerDependenciesMeta:
      '@types/node':
        optional: true

  '@inquirer/core@10.3.2':
    resolution: {integrity: sha512-43RTuEbfP8MbKzedNqBrlhhNKVwoK//vUFNW3Q3vZ88BLcrs4kYpGg+B2mm5p2K/HfygoCxuKwJJiv8PbGmE0A==}
    engines: {node: '>=18'}
    peerDependencies:
      '@types/node': '>=18'
    peerDependenciesMeta:
      '@types/node':
        optional: true

  '@inquirer/figures@1.0.15':
    resolution: {integrity: sha512-t2IEY+unGHOzAaVM5Xx6DEWKeXlDDcNPeDyUpsRc6CUhBfU3VQOEl+Vssh7VNp1dR8MdUJBWhuObjXCsVpjN5g==}
    engines: {node: '>=18'}

  '@inquirer/type@3.0.10':
    resolution: {integrity: sha512-BvziSRxfz5Ov8ch0z/n3oijRSEcEsHnhggm4xFZe93DHcUCTlutlq9Ox4SVENAfcRD22UQq7T/atg9Wr3k09eA==}
    engines: {node: '>=18'}
    peerDependencies:
      '@types/node': '>=18'
    peerDependenciesMeta:
      '@types/node':
        optional: true

  '@isaacs/cliui@8.0.2':
    resolution: {integrity: sha512-O8jcjabXaleOG9DQ0+ARXWZBTfnP4WNAqzuiJK7ll44AmxGKv/J2M4TPjxjY3znBCfvBXFzucm1twdyFybFqEA==}
    engines: {node: '>=12'}

  '@jridgewell/gen-mapping@0.3.13':
    resolution: {integrity: sha512-2kkt/7niJ6MgEPxF0bYdQ6etZaA+fQvDcLKckhy1yIQOzaoKjBBjSj63/aLVjYE3qhRt5dvM+uUyfCg6UKCBbA==}

  '@jridgewell/resolve-uri@3.1.2':
    resolution: {integrity: sha512-bRISgCIjP20/tbWSPWMEi54QVPRZExkuD9lJL+UIxUKtwVJA8wW1Trb1jMs1RFXo1CBTNZ/5hpC9QvmKWdopKw==}
    engines: {node: '>=6.0.0'}

  '@jridgewell/sourcemap-codec@1.5.5':
    resolution: {integrity: sha512-cYQ9310grqxueWbl+WuIUIaiUaDcj7WOq5fVhEljNVgRfOUhY9fy2zTvfoqWsnebh8Sl70VScFbICvJnLKB0Og==}

  '@jridgewell/trace-mapping@0.3.31':
    resolution: {integrity: sha512-zzNR+SdQSDJzc8joaeP8QQoCQr8NuYx2dIIytl1QeBEZHJ9uW6hebsrYgbz8hJwUQao3TWCMtmfV8Nu1twOLAw==}

  '@mswjs/interceptors@0.40.0':
    resolution: {integrity: sha512-EFd6cVbHsgLa6wa4RljGj6Wk75qoHxUSyc5asLyyPSyuhIcdS2Q3Phw6ImS1q+CkALthJRShiYfKANcQMuMqsQ==}
    engines: {node: '>=18'}

  '@open-draft/deferred-promise@2.2.0':
    resolution: {integrity: sha512-CecwLWx3rhxVQF6V4bAgPS5t+So2sTbPgAzafKkVizyi7tlwpcFpdFqq+wqF2OwNBmqFuu6tOyouTuxgpMfzmA==}

  '@open-draft/logger@0.3.0':
    resolution: {integrity: sha512-X2g45fzhxH238HKO4xbSr7+wBS8Fvw6ixhTDuvLd5mqh6bJJCFAPwU9mPDxbcrRtfxv4u5IHCEH77BmxvXmmxQ==}

  '@open-draft/until@2.1.0':
    resolution: {integrity: sha512-U69T3ItWHvLwGg5eJ0n3I62nWuE6ilHlmz7zM0npLBRvPRd7e6NYmg54vvRtP5mZG7kZqZCFVdsTWo7BPtBujg==}

  '@opentelemetry/api@1.9.0':
    resolution: {integrity: sha512-3giAOQvZiH5F9bMlMiv8+GSPMeqg0dbaeo58/0SlA9sxSqZhnUtxzX9/2FzyhS9sWQf5S0GJE0AKBrFqjpeYcg==}
    engines: {node: '>=8.0.0'}

  '@pkgjs/parseargs@0.11.0':
    resolution: {integrity: sha512-+1VkjdD0QBLPodGrJUeqarH8VAIvQODIbwh9XpP5Syisf7YoQgsJKPNFoqqLQlu+VQ/tVSshMR6loPMn8U+dPg==}
    engines: {node: '>=14'}

  '@rollup/rollup-android-arm-eabi@4.53.2':
    resolution: {integrity: sha512-yDPzwsgiFO26RJA4nZo8I+xqzh7sJTZIWQOxn+/XOdPE31lAvLIYCKqjV+lNH/vxE2L2iH3plKxDCRK6i+CwhA==}
    cpu: [arm]
    os: [android]

  '@rollup/rollup-android-arm-eabi@4.54.0':
    resolution: {integrity: sha512-OywsdRHrFvCdvsewAInDKCNyR3laPA2mc9bRYJ6LBp5IyvF3fvXbbNR0bSzHlZVFtn6E0xw2oZlyjg4rKCVcng==}
    cpu: [arm]
    os: [android]

  '@rollup/rollup-android-arm64@4.53.2':
    resolution: {integrity: sha512-k8FontTxIE7b0/OGKeSN5B6j25EuppBcWM33Z19JoVT7UTXFSo3D9CdU39wGTeb29NO3XxpMNauh09B+Ibw+9g==}
    cpu: [arm64]
    os: [android]

  '@rollup/rollup-android-arm64@4.54.0':
    resolution: {integrity: sha512-Skx39Uv+u7H224Af+bDgNinitlmHyQX1K/atIA32JP3JQw6hVODX5tkbi2zof/E69M1qH2UoN3Xdxgs90mmNYw==}
    cpu: [arm64]
    os: [android]

  '@rollup/rollup-darwin-arm64@4.53.2':
    resolution: {integrity: sha512-A6s4gJpomNBtJ2yioj8bflM2oogDwzUiMl2yNJ2v9E7++sHrSrsQ29fOfn5DM/iCzpWcebNYEdXpaK4tr2RhfQ==}
    cpu: [arm64]
    os: [darwin]

  '@rollup/rollup-darwin-arm64@4.54.0':
    resolution: {integrity: sha512-k43D4qta/+6Fq+nCDhhv9yP2HdeKeP56QrUUTW7E6PhZP1US6NDqpJj4MY0jBHlJivVJD5P8NxrjuobZBJTCRw==}
    cpu: [arm64]
    os: [darwin]

  '@rollup/rollup-darwin-x64@4.53.2':
    resolution: {integrity: sha512-e6XqVmXlHrBlG56obu9gDRPW3O3hLxpwHpLsBJvuI8qqnsrtSZ9ERoWUXtPOkY8c78WghyPHZdmPhHLWNdAGEw==}
    cpu: [x64]
    os: [darwin]

  '@rollup/rollup-darwin-x64@4.54.0':
    resolution: {integrity: sha512-cOo7biqwkpawslEfox5Vs8/qj83M/aZCSSNIWpVzfU2CYHa2G3P1UN5WF01RdTHSgCkri7XOlTdtk17BezlV3A==}
    cpu: [x64]
    os: [darwin]

  '@rollup/rollup-freebsd-arm64@4.53.2':
    resolution: {integrity: sha512-v0E9lJW8VsrwPux5Qe5CwmH/CF/2mQs6xU1MF3nmUxmZUCHazCjLgYvToOk+YuuUqLQBio1qkkREhxhc656ViA==}
    cpu: [arm64]
    os: [freebsd]

  '@rollup/rollup-freebsd-arm64@4.54.0':
    resolution: {integrity: sha512-miSvuFkmvFbgJ1BevMa4CPCFt5MPGw094knM64W9I0giUIMMmRYcGW/JWZDriaw/k1kOBtsWh1z6nIFV1vPNtA==}
    cpu: [arm64]
    os: [freebsd]

  '@rollup/rollup-freebsd-x64@4.53.2':
    resolution: {integrity: sha512-ClAmAPx3ZCHtp6ysl4XEhWU69GUB1D+s7G9YjHGhIGCSrsg00nEGRRZHmINYxkdoJehde8VIsDC5t9C0gb6yqA==}
    cpu: [x64]
    os: [freebsd]

  '@rollup/rollup-freebsd-x64@4.54.0':
    resolution: {integrity: sha512-KGXIs55+b/ZfZsq9aR026tmr/+7tq6VG6MsnrvF4H8VhwflTIuYh+LFUlIsRdQSgrgmtM3fVATzEAj4hBQlaqQ==}
    cpu: [x64]
    os: [freebsd]

  '@rollup/rollup-linux-arm-gnueabihf@4.53.2':
    resolution: {integrity: sha512-EPlb95nUsz6Dd9Qy13fI5kUPXNSljaG9FiJ4YUGU1O/Q77i5DYFW5KR8g1OzTcdZUqQQ1KdDqsTohdFVwCwjqg==}
    cpu: [arm]
    os: [linux]

  '@rollup/rollup-linux-arm-gnueabihf@4.54.0':
    resolution: {integrity: sha512-EHMUcDwhtdRGlXZsGSIuXSYwD5kOT9NVnx9sqzYiwAc91wfYOE1g1djOEDseZJKKqtHAHGwnGPQu3kytmfaXLQ==}
    cpu: [arm]
    os: [linux]

  '@rollup/rollup-linux-arm-musleabihf@4.53.2':
    resolution: {integrity: sha512-BOmnVW+khAUX+YZvNfa0tGTEMVVEerOxN0pDk2E6N6DsEIa2Ctj48FOMfNDdrwinocKaC7YXUZ1pHlKpnkja/Q==}
    cpu: [arm]
    os: [linux]

  '@rollup/rollup-linux-arm-musleabihf@4.54.0':
    resolution: {integrity: sha512-+pBrqEjaakN2ySv5RVrj/qLytYhPKEUwk+e3SFU5jTLHIcAtqh2rLrd/OkbNuHJpsBgxsD8ccJt5ga/SeG0JmA==}
    cpu: [arm]
    os: [linux]

  '@rollup/rollup-linux-arm64-gnu@4.53.2':
    resolution: {integrity: sha512-Xt2byDZ+6OVNuREgBXr4+CZDJtrVso5woFtpKdGPhpTPHcNG7D8YXeQzpNbFRxzTVqJf7kvPMCub/pcGUWgBjA==}
    cpu: [arm64]
    os: [linux]

  '@rollup/rollup-linux-arm64-gnu@4.54.0':
    resolution: {integrity: sha512-NSqc7rE9wuUaRBsBp5ckQ5CVz5aIRKCwsoa6WMF7G01sX3/qHUw/z4pv+D+ahL1EIKy6Enpcnz1RY8pf7bjwng==}
    cpu: [arm64]
    os: [linux]

  '@rollup/rollup-linux-arm64-musl@4.53.2':
    resolution: {integrity: sha512-+LdZSldy/I9N8+klim/Y1HsKbJ3BbInHav5qE9Iy77dtHC/pibw1SR/fXlWyAk0ThnpRKoODwnAuSjqxFRDHUQ==}
    cpu: [arm64]
    os: [linux]

  '@rollup/rollup-linux-arm64-musl@4.54.0':
    resolution: {integrity: sha512-gr5vDbg3Bakga5kbdpqx81m2n9IX8M6gIMlQQIXiLTNeQW6CucvuInJ91EuCJ/JYvc+rcLLsDFcfAD1K7fMofg==}
    cpu: [arm64]
    os: [linux]

  '@rollup/rollup-linux-loong64-gnu@4.53.2':
    resolution: {integrity: sha512-8ms8sjmyc1jWJS6WdNSA23rEfdjWB30LH8Wqj0Cqvv7qSHnvw6kgMMXRdop6hkmGPlyYBdRPkjJnj3KCUHV/uQ==}
    cpu: [loong64]
    os: [linux]

  '@rollup/rollup-linux-loong64-gnu@4.54.0':
    resolution: {integrity: sha512-gsrtB1NA3ZYj2vq0Rzkylo9ylCtW/PhpLEivlgWe0bpgtX5+9j9EZa0wtZiCjgu6zmSeZWyI/e2YRX1URozpIw==}
    cpu: [loong64]
    os: [linux]

  '@rollup/rollup-linux-ppc64-gnu@4.53.2':
    resolution: {integrity: sha512-3HRQLUQbpBDMmzoxPJYd3W6vrVHOo2cVW8RUo87Xz0JPJcBLBr5kZ1pGcQAhdZgX9VV7NbGNipah1omKKe23/g==}
    cpu: [ppc64]
    os: [linux]

  '@rollup/rollup-linux-ppc64-gnu@4.54.0':
    resolution: {integrity: sha512-y3qNOfTBStmFNq+t4s7Tmc9hW2ENtPg8FeUD/VShI7rKxNW7O4fFeaYbMsd3tpFlIg1Q8IapFgy7Q9i2BqeBvA==}
    cpu: [ppc64]
    os: [linux]

  '@rollup/rollup-linux-riscv64-gnu@4.53.2':
    resolution: {integrity: sha512-fMjKi+ojnmIvhk34gZP94vjogXNNUKMEYs+EDaB/5TG/wUkoeua7p7VCHnE6T2Tx+iaghAqQX8teQzcvrYpaQA==}
    cpu: [riscv64]
    os: [linux]

  '@rollup/rollup-linux-riscv64-gnu@4.54.0':
    resolution: {integrity: sha512-89sepv7h2lIVPsFma8iwmccN7Yjjtgz0Rj/Ou6fEqg3HDhpCa+Et+YSufy27i6b0Wav69Qv4WBNl3Rs6pwhebQ==}
    cpu: [riscv64]
    os: [linux]

  '@rollup/rollup-linux-riscv64-musl@4.53.2':
    resolution: {integrity: sha512-XuGFGU+VwUUV5kLvoAdi0Wz5Xbh2SrjIxCtZj6Wq8MDp4bflb/+ThZsVxokM7n0pcbkEr2h5/pzqzDYI7cCgLQ==}
    cpu: [riscv64]
    os: [linux]

  '@rollup/rollup-linux-riscv64-musl@4.54.0':
    resolution: {integrity: sha512-ZcU77ieh0M2Q8Ur7D5X7KvK+UxbXeDHwiOt/CPSBTI1fBmeDMivW0dPkdqkT4rOgDjrDDBUed9x4EgraIKoR2A==}
    cpu: [riscv64]
    os: [linux]

  '@rollup/rollup-linux-s390x-gnu@4.53.2':
    resolution: {integrity: sha512-w6yjZF0P+NGzWR3AXWX9zc0DNEGdtvykB03uhonSHMRa+oWA6novflo2WaJr6JZakG2ucsyb+rvhrKac6NIy+w==}
    cpu: [s390x]
    os: [linux]

  '@rollup/rollup-linux-s390x-gnu@4.54.0':
    resolution: {integrity: sha512-2AdWy5RdDF5+4YfG/YesGDDtbyJlC9LHmL6rZw6FurBJ5n4vFGupsOBGfwMRjBYH7qRQowT8D/U4LoSvVwOhSQ==}
    cpu: [s390x]
    os: [linux]

  '@rollup/rollup-linux-x64-gnu@4.53.2':
    resolution: {integrity: sha512-yo8d6tdfdeBArzC7T/PnHd7OypfI9cbuZzPnzLJIyKYFhAQ8SvlkKtKBMbXDxe1h03Rcr7u++nFS7tqXz87Gtw==}
    cpu: [x64]
    os: [linux]

  '@rollup/rollup-linux-x64-gnu@4.54.0':
    resolution: {integrity: sha512-WGt5J8Ij/rvyqpFexxk3ffKqqbLf9AqrTBbWDk7ApGUzaIs6V+s2s84kAxklFwmMF/vBNGrVdYgbblCOFFezMQ==}
    cpu: [x64]
    os: [linux]

  '@rollup/rollup-linux-x64-musl@4.53.2':
    resolution: {integrity: sha512-ah59c1YkCxKExPP8O9PwOvs+XRLKwh/mV+3YdKqQ5AMQ0r4M4ZDuOrpWkUaqO7fzAHdINzV9tEVu8vNw48z0lA==}
    cpu: [x64]
    os: [linux]

  '@rollup/rollup-linux-x64-musl@4.54.0':
    resolution: {integrity: sha512-JzQmb38ATzHjxlPHuTH6tE7ojnMKM2kYNzt44LO/jJi8BpceEC8QuXYA908n8r3CNuG/B3BV8VR3Hi1rYtmPiw==}
    cpu: [x64]
    os: [linux]

  '@rollup/rollup-openharmony-arm64@4.53.2':
    resolution: {integrity: sha512-4VEd19Wmhr+Zy7hbUsFZ6YXEiP48hE//KPLCSVNY5RMGX2/7HZ+QkN55a3atM1C/BZCGIgqN+xrVgtdak2S9+A==}
    cpu: [arm64]
    os: [openharmony]

  '@rollup/rollup-openharmony-arm64@4.54.0':
    resolution: {integrity: sha512-huT3fd0iC7jigGh7n3q/+lfPcXxBi+om/Rs3yiFxjvSxbSB6aohDFXbWvlspaqjeOh+hx7DDHS+5Es5qRkWkZg==}
    cpu: [arm64]
    os: [openharmony]

  '@rollup/rollup-win32-arm64-msvc@4.53.2':
    resolution: {integrity: sha512-IlbHFYc/pQCgew/d5fslcy1KEaYVCJ44G8pajugd8VoOEI8ODhtb/j8XMhLpwHCMB3yk2J07ctup10gpw2nyMA==}
    cpu: [arm64]
    os: [win32]

  '@rollup/rollup-win32-arm64-msvc@4.54.0':
    resolution: {integrity: sha512-c2V0W1bsKIKfbLMBu/WGBz6Yci8nJ/ZJdheE0EwB73N3MvHYKiKGs3mVilX4Gs70eGeDaMqEob25Tw2Gb9Nqyw==}
    cpu: [arm64]
    os: [win32]

  '@rollup/rollup-win32-ia32-msvc@4.53.2':
    resolution: {integrity: sha512-lNlPEGgdUfSzdCWU176ku/dQRnA7W+Gp8d+cWv73jYrb8uT7HTVVxq62DUYxjbaByuf1Yk0RIIAbDzp+CnOTFg==}
    cpu: [ia32]
    os: [win32]

  '@rollup/rollup-win32-ia32-msvc@4.54.0':
    resolution: {integrity: sha512-woEHgqQqDCkAzrDhvDipnSirm5vxUXtSKDYTVpZG3nUdW/VVB5VdCYA2iReSj/u3yCZzXID4kuKG7OynPnB3WQ==}
    cpu: [ia32]
    os: [win32]

  '@rollup/rollup-win32-x64-gnu@4.53.2':
    resolution: {integrity: sha512-S6YojNVrHybQis2lYov1sd+uj7K0Q05NxHcGktuMMdIQ2VixGwAfbJ23NnlvvVV1bdpR2m5MsNBViHJKcA4ADw==}
    cpu: [x64]
    os: [win32]

  '@rollup/rollup-win32-x64-gnu@4.54.0':
    resolution: {integrity: sha512-dzAc53LOuFvHwbCEOS0rPbXp6SIhAf2txMP5p6mGyOXXw5mWY8NGGbPMPrs4P1WItkfApDathBj/NzMLUZ9rtQ==}
    cpu: [x64]
    os: [win32]

  '@rollup/rollup-win32-x64-msvc@4.53.2':
    resolution: {integrity: sha512-k+/Rkcyx//P6fetPoLMb8pBeqJBNGx81uuf7iljX9++yNBVRDQgD04L+SVXmXmh5ZP4/WOp4mWF0kmi06PW2tA==}
    cpu: [x64]
    os: [win32]

  '@rollup/rollup-win32-x64-msvc@4.54.0':
    resolution: {integrity: sha512-hYT5d3YNdSh3mbCU1gwQyPgQd3T2ne0A3KG8KSBdav5TiBg6eInVmV+TeR5uHufiIgSFg0XsOWGW5/RhNcSvPg==}
    cpu: [x64]
    os: [win32]

  '@standard-schema/spec@1.0.0':
    resolution: {integrity: sha512-m2bOd0f2RT9k8QJx1JN85cZYyH1RqFBdlwtkSlf4tBDYLCiiZnv1fIIwacK6cqwXavOydf0NPToMQgpKq+dVlA==}

  '@standard-schema/spec@1.1.0':
    resolution: {integrity: sha512-l2aFy5jALhniG5HgqrD6jXLi/rUWrKvqN/qJx6yoJsgKhblVd+iqqU4RCXavm/jPityDo5TCvKMnpjKnOriy0w==}

  '@types/chai@5.2.3':
    resolution: {integrity: sha512-Mw558oeA9fFbv65/y4mHtXDs9bPnFMZAL/jxdPFUpOHHIXX91mcgEHbS5Lahr+pwZFR8A7GQleRWeI6cGFC2UA==}

  '@types/deep-eql@4.0.2':
    resolution: {integrity: sha512-c9h9dVVMigMPc4bwTvC5dxqtqJZwQPePsWjPlpSOnojbor6pGqdk541lfA7AqFQr5pB1BRdq0juY9db81BwyFw==}

  '@types/estree@1.0.8':
    resolution: {integrity: sha512-dWHzHa2WqEXI/O1E9OjrocMTKJl2mSrEolh1Iomrv6U+JuNwaHXsXx9bLu5gG7BUWFIN0skIQJQ/L1rIex4X6w==}

  '@types/json-schema@7.0.15':
    resolution: {integrity: sha512-5+fP8P8MFNC+AyZCDxrB2pkZFPGzqQWUzpSeuuVLvm8VMcorNYavBqoFcxK8bQz4Qsbn4oUEEem4wDLfcysGHA==}

  '@types/node@25.0.3':
    resolution: {integrity: sha512-W609buLVRVmeW693xKfzHeIV6nJGGz98uCPfeXI1ELMLXVeKYZ9m15fAMSaUPBHYLGFsVRcMmSCksQOrZV9BYA==}

  '@types/statuses@2.0.6':
    resolution: {integrity: sha512-xMAgYwceFhRA2zY+XbEA7mxYbA093wdiW8Vu6gZPGWy9cmOyU9XesH1tNcEWsKFd5Vzrqx5T3D38PWx1FIIXkA==}

<<<<<<< HEAD
  '@vercel/oidc@3.0.5':
    resolution: {integrity: sha512-fnYhv671l+eTTp48gB4zEsTW/YtRgRPnkI2nT7x6qw5rkI1Lq2hTmQIpHPgyThI0znLK+vX2n9XxKdXZ7BUbbw==}
    engines: {node: '>= 20'}

  '@vitest/expect@4.0.15':
    resolution: {integrity: sha512-Gfyva9/GxPAWXIWjyGDli9O+waHDC0Q0jaLdFP1qPAUUfo1FEXPXUfUkp3eZA0sSq340vPycSyOlYUeM15Ft1w==}
=======
  '@vitest/expect@4.0.16':
    resolution: {integrity: sha512-eshqULT2It7McaJkQGLkPjPjNph+uevROGuIMJdG3V+0BSR2w9u6J9Lwu+E8cK5TETlfou8GRijhafIMhXsimA==}
>>>>>>> c87a7a1d

  '@vitest/mocker@4.0.16':
    resolution: {integrity: sha512-yb6k4AZxJTB+q9ycAvsoxGn+j/po0UaPgajllBgt1PzoMAAmJGYFdDk0uCcRcxb3BrME34I6u8gHZTQlkqSZpg==}
    peerDependencies:
      msw: ^2.4.9
      vite: ^6.0.0 || ^7.0.0-0
    peerDependenciesMeta:
      msw:
        optional: true
      vite:
        optional: true

  '@vitest/pretty-format@4.0.16':
    resolution: {integrity: sha512-eNCYNsSty9xJKi/UdVD8Ou16alu7AYiS2fCPRs0b1OdhJiV89buAXQLpTbe+X8V9L6qrs9CqyvU7OaAopJYPsA==}

  '@vitest/runner@4.0.16':
    resolution: {integrity: sha512-VWEDm5Wv9xEo80ctjORcTQRJ539EGPB3Pb9ApvVRAY1U/WkHXmmYISqU5E79uCwcW7xYUV38gwZD+RV755fu3Q==}

  '@vitest/snapshot@4.0.16':
    resolution: {integrity: sha512-sf6NcrYhYBsSYefxnry+DR8n3UV4xWZwWxYbCJUt2YdvtqzSPR7VfGrY0zsv090DAbjFZsi7ZaMi1KnSRyK1XA==}

  '@vitest/spy@4.0.16':
    resolution: {integrity: sha512-4jIOWjKP0ZUaEmJm00E0cOBLU+5WE0BpeNr3XN6TEF05ltro6NJqHWxXD0kA8/Zc8Nh23AT8WQxwNG+WeROupw==}

  '@vitest/utils@4.0.16':
    resolution: {integrity: sha512-h8z9yYhV3e1LEfaQ3zdypIrnAg/9hguReGZoS7Gl0aBG5xgA410zBqECqmaF/+RkTggRsfnzc1XaAHA6bmUufA==}

  acorn-jsx@5.3.2:
    resolution: {integrity: sha512-rq9s+JNhf0IChjtDXxllJ7g41oZk5SlXtp0LHwyA5cejwn7vKmKp4pPri6YEePv2PU65sAsegbXtIinmDFDXgQ==}
    peerDependencies:
      acorn: ^6.0.0 || ^7.0.0 || ^8.0.0

  acorn@8.15.0:
    resolution: {integrity: sha512-NZyJarBfL7nWwIq+FDL6Zp/yHEhePMNnnJ0y3qfieCrmNvYct8uvtiV41UvlSe6apAfk0fY1FbWx+NwfmpvtTg==}
    engines: {node: '>=0.4.0'}
    hasBin: true

  ai@6.0.3:
    resolution: {integrity: sha512-OOo+/C+sEyscoLnbY3w42vjQDICioVNyS+F+ogwq6O5RJL/vgWGuiLzFwuP7oHTeni/MkmX8tIge48GTdaV7QQ==}
    engines: {node: '>=18'}
    peerDependencies:
      zod: ^3.25.76 || ^4.1.8

  ajv@6.12.6:
    resolution: {integrity: sha512-j3fVLgvTo527anyYyJOGTYJbG+vnnQYvE0m5mmkc1TK+nxAppkCLMIL0aZ4dblVCNoGShhm+kzE4ZUykBoMg4g==}

  ansi-regex@5.0.1:
    resolution: {integrity: sha512-quJQXlTSUGL2LH9SUXo8VwsY4soanhgo6LNSm84E1LBcE8s3O0wpdiRzyR9z/ZZJMlMWv37qOOb9pdJlMUEKFQ==}
    engines: {node: '>=8'}

  ansi-regex@6.2.2:
    resolution: {integrity: sha512-Bq3SmSpyFHaWjPk8If9yc6svM8c56dB5BAtW4Qbw5jHTwwXXcTLoRMkpDJp6VL0XzlWaCHTXrkFURMYmD0sLqg==}
    engines: {node: '>=12'}

  ansi-styles@4.3.0:
    resolution: {integrity: sha512-zbB9rCJAT1rbjiVDb2hqKFHNYLxgtk8NURxZ3IZwD3F6NtxbXZQCnnSi1Lkx+IDohdPlFp222wVALIheZJQSEg==}
    engines: {node: '>=8'}

  ansi-styles@6.2.3:
    resolution: {integrity: sha512-4Dj6M28JB+oAH8kFkTLUo+a2jwOFkuqb3yucU0CANcRRUbxS0cP0nZYCGjcc3BNXwRIsUVmDGgzawme7zvJHvg==}
    engines: {node: '>=12'}

  any-promise@1.3.0:
    resolution: {integrity: sha512-7UvmKalWRt1wgjL1RrGxoSJW/0QZFIegpeGvZG9kjp8vrRu55XTHbwnqq2GpXm9uLbcuhxm3IqX9OB4MZR1b2A==}

  argparse@2.0.1:
    resolution: {integrity: sha512-8+9WqebbFzpX9OR+Wa6O29asIogeRMzcGtAINdpMHHyAg10f05aSFVBbcEqGf/PXw1EjAZ+q2/bEBg3DvurK3Q==}

  assertion-error@2.0.1:
    resolution: {integrity: sha512-Izi8RQcffqCeNVgFigKli1ssklIbpHnCYc6AknXGYoB6grJqyeby7jv12JUQgmTAnIDnbck1uxksT4dzN3PWBA==}
    engines: {node: '>=12'}

  balanced-match@1.0.2:
    resolution: {integrity: sha512-3oSeUO0TMV67hN1AmbXsK4yaqU7tjiHlbxRDZOpH0KW9+CeX4bRAaX0Anxt0tx2MrpRpWwQaPwIlISEJhYU5Pw==}

  brace-expansion@1.1.12:
    resolution: {integrity: sha512-9T9UjW3r0UW5c1Q7GTwllptXwhvYmEzFhzMfZ9H7FQWt+uZePjZPjBP/W1ZEyZ1twGWom5/56TF4lPcqjnDHcg==}

  brace-expansion@2.0.2:
    resolution: {integrity: sha512-Jt0vHyM+jmUBqojB7E1NIYadt0vI0Qxjxd2TErW94wDz+E2LAm5vKMXXwg6ZZBTHPuUlDgQHKXvjGBdfcF1ZDQ==}

  bundle-require@5.1.0:
    resolution: {integrity: sha512-3WrrOuZiyaaZPWiEt4G3+IffISVC9HYlWueJEBWED4ZH4aIAC2PnkdnuRrR94M+w6yGWn4AglWtJtBI8YqvgoA==}
    engines: {node: ^12.20.0 || ^14.13.1 || >=16.0.0}
    peerDependencies:
      esbuild: '>=0.18'

  cac@6.7.14:
    resolution: {integrity: sha512-b6Ilus+c3RrdDk+JhLKUAQfzzgLEPy6wcXqS7f/xe1EETvsDP6GORG7SFuOs6cID5YkqchW/LXZbX5bc8j7ZcQ==}
    engines: {node: '>=8'}

  callsites@3.1.0:
    resolution: {integrity: sha512-P8BjAsXvZS+VIDUI11hHCQEv74YT67YUi5JJFNWIqL235sBmjX4+qx9Muvls5ivyNENctx46xQLQ3aTuE7ssaQ==}
    engines: {node: '>=6'}

  chai@6.2.2:
    resolution: {integrity: sha512-NUPRluOfOiTKBKvWPtSD4PhFvWCqOi0BGStNWs57X9js7XGTprSmFoz5F0tWhR4WPjNeR9jXqdC7/UpSJTnlRg==}
    engines: {node: '>=18'}

  chalk@4.1.2:
    resolution: {integrity: sha512-oKnbhFyRIXpUuez8iBMmyEa4nbj4IOQyuhc/wy9kY7/WVPcwIO9VA668Pu8RkO7+0G76SLROeyw9CpQ061i4mA==}
    engines: {node: '>=10'}

  chokidar@4.0.3:
    resolution: {integrity: sha512-Qgzu8kfBvo+cA4962jnP1KkS6Dop5NS6g7R5LFYJr4b8Ub94PPQXUksCw9PvXoeXPRRddRNC5C1JQUR2SMGtnA==}
    engines: {node: '>= 14.16.0'}

  cli-width@4.1.0:
    resolution: {integrity: sha512-ouuZd4/dm2Sw5Gmqy6bGyNNNe1qt9RpmxveLSO7KcgsTnU7RXfsw+/bukWGo1abgBiMAic068rclZsO4IWmmxQ==}
    engines: {node: '>= 12'}

  cliui@8.0.1:
    resolution: {integrity: sha512-BSeNnyus75C4//NQ9gQt1/csTXyo/8Sb+afLAkzAptFuMsod9HFokGNudZpi/oQV73hnVK+sR+5PVRMd+Dr7YQ==}
    engines: {node: '>=12'}

  color-convert@2.0.1:
    resolution: {integrity: sha512-RRECPsj7iu/xb5oKYcsFHSppFNnsj/52OVTRKb4zP5onXwVF3zVmmToNcOfGC+CRDpfK/U584fMg38ZHCaElKQ==}
    engines: {node: '>=7.0.0'}

  color-name@1.1.4:
    resolution: {integrity: sha512-dOy+3AuW3a2wNbZHIuMZpTcgjGuLU/uBL/ubcZF9OXbDo8ff4O8yVp5Bf0efS8uEoYo5q4Fx7dY9OgQGXgAsQA==}

  commander@4.1.1:
    resolution: {integrity: sha512-NOKm8xhkzAjzFx8B2v5OAHT+u5pRQc2UCa2Vq9jYL/31o2wi9mxBA7LIFs3sV5VSC49z6pEhfbMULvShKj26WA==}
    engines: {node: '>= 6'}

  concat-map@0.0.1:
    resolution: {integrity: sha512-/Srv4dswyQNBfohGpz9o6Yb3Gz3SrUDqBH5rTuhGR7ahtlbYKnVxw2bCFMRljaA7EXHaXZ8wsHdodFvbkhKmqg==}

  confbox@0.1.8:
    resolution: {integrity: sha512-RMtmw0iFkeR4YV+fUOSucriAQNb9g8zFR52MWCtl+cCZOFRNL6zeB395vPzFhEjjn4fMxXudmELnl/KF/WrK6w==}

  consola@3.4.2:
    resolution: {integrity: sha512-5IKcdX0nnYavi6G7TtOhwkYzyjfJlatbjMjuLSfE2kYT5pMDOilZ4OvMhi637CcDICTmz3wARPoyhqyX1Y+XvA==}
    engines: {node: ^14.18.0 || >=16.10.0}

  cookie@1.1.1:
    resolution: {integrity: sha512-ei8Aos7ja0weRpFzJnEA9UHJ/7XQmqglbRwnf2ATjcB9Wq874VKH9kfjjirM6UhU2/E5fFYadylyhFldcqSidQ==}
    engines: {node: '>=18'}

  cross-spawn@7.0.6:
    resolution: {integrity: sha512-uV2QOWP2nWzsy2aMp8aRibhi9dlzF5Hgh5SHaB9OiTGEyDTiJJyx0uy51QXdyWbtAHNua4XJzUKca3OzKUd3vA==}
    engines: {node: '>= 8'}

  debug@4.4.3:
    resolution: {integrity: sha512-RGwwWnwQvkVfavKVt22FGLw+xYSdzARwm0ru6DhTVA3umU5hZc28V3kO4stgYryrTlLpuvgI9GiijltAjNbcqA==}
    engines: {node: '>=6.0'}
    peerDependencies:
      supports-color: '*'
    peerDependenciesMeta:
      supports-color:
        optional: true

  deep-is@0.1.4:
    resolution: {integrity: sha512-oIPzksmTg4/MriiaYGO+okXDT7ztn/w3Eptv/+gSIdMdKsJo0u4CfYNFJPy+4SKMuCqGw2wxnA+URMg3t8a/bQ==}

  eastasianwidth@0.2.0:
    resolution: {integrity: sha512-I88TYZWc9XiYHRQ4/3c5rjjfgkjhLyW2luGIheGERbNQ6OY7yTybanSpDXZa8y7VUP9YmDcYa+eyq4ca7iLqWA==}

  emoji-regex@8.0.0:
    resolution: {integrity: sha512-MSjYzcWNOA0ewAHpz0MxpYFvwg6yjy1NG3xteoqz644VCo/RPgnr1/GGt+ic3iJTzQ8Eu3TdM14SawnVUmGE6A==}

  emoji-regex@9.2.2:
    resolution: {integrity: sha512-L18DaJsXSUk2+42pv8mLs5jJT2hqFkFE4j21wOmgbUqsZ2hL72NsUU785g9RXgo3s0ZNgVl42TiHp3ZtOv/Vyg==}

  es-module-lexer@1.7.0:
    resolution: {integrity: sha512-jEQoCwk8hyb2AZziIOLhDqpm5+2ww5uIE6lkO/6jcOCusfk6LhMHpXXfBLXTZ7Ydyt0j4VoUQv6uGNYbdW+kBA==}

  esbuild@0.27.0:
    resolution: {integrity: sha512-jd0f4NHbD6cALCyGElNpGAOtWxSq46l9X/sWB0Nzd5er4Kz2YTm+Vl0qKFT9KUJvD8+fiO8AvoHhFvEatfVixA==}
    engines: {node: '>=18'}
    hasBin: true

  esbuild@0.27.2:
    resolution: {integrity: sha512-HyNQImnsOC7X9PMNaCIeAm4ISCQXs5a5YasTXVliKv4uuBo1dKrG0A+uQS8M5eXjVMnLg3WgXaKvprHlFJQffw==}
    engines: {node: '>=18'}
    hasBin: true

  escalade@3.2.0:
    resolution: {integrity: sha512-WUj2qlxaQtO4g6Pq5c29GTcWGDyd8itL8zTlipgECz3JesAiiOKotd8JU6otB3PACgG6xkJUyVhboMS+bje/jA==}
    engines: {node: '>=6'}

  escape-string-regexp@4.0.0:
    resolution: {integrity: sha512-TtpcNJ3XAzx3Gq8sWRzJaVajRs0uVxA2YAkdb1jm2YkPz4G6egUFAyA3n5vtEIZefPk5Wa4UXbKuS5fKkJWdgA==}
    engines: {node: '>=10'}

  eslint-scope@8.4.0:
    resolution: {integrity: sha512-sNXOfKCn74rt8RICKMvJS7XKV/Xk9kA7DyJr8mJik3S7Cwgy3qlkkmyS2uQB3jiJg6VNdZd/pDBJu0nvG2NlTg==}
    engines: {node: ^18.18.0 || ^20.9.0 || >=21.1.0}

  eslint-visitor-keys@3.4.3:
    resolution: {integrity: sha512-wpc+LXeiyiisxPlEkUzU6svyS1frIO3Mgxj1fdy7Pm8Ygzguax2N3Fa/D/ag1WqbOprdI+uY6wMUl8/a2G+iag==}
    engines: {node: ^12.22.0 || ^14.17.0 || >=16.0.0}

  eslint-visitor-keys@4.2.1:
    resolution: {integrity: sha512-Uhdk5sfqcee/9H/rCOJikYz67o0a2Tw2hGRPOG2Y1R2dg7brRe1uG0yaNQDHu+TO/uQPF/5eCapvYSmHUjt7JQ==}
    engines: {node: ^18.18.0 || ^20.9.0 || >=21.1.0}

  eslint@9.39.2:
    resolution: {integrity: sha512-LEyamqS7W5HB3ujJyvi0HQK/dtVINZvd5mAAp9eT5S/ujByGjiZLCzPcHVzuXbpJDJF/cxwHlfceVUDZ2lnSTw==}
    engines: {node: ^18.18.0 || ^20.9.0 || >=21.1.0}
    hasBin: true
    peerDependencies:
      jiti: '*'
    peerDependenciesMeta:
      jiti:
        optional: true

  espree@10.4.0:
    resolution: {integrity: sha512-j6PAQ2uUr79PZhBjP5C5fhl8e39FmRnOjsD5lGnWrFU8i2G776tBK7+nP8KuQUTTyAZUwfQqXAgrVH5MbH9CYQ==}
    engines: {node: ^18.18.0 || ^20.9.0 || >=21.1.0}

  esquery@1.6.0:
    resolution: {integrity: sha512-ca9pw9fomFcKPvFLXhBKUK90ZvGibiGOvRJNbjljY7s7uq/5YO4BOzcYtJqExdx99rF6aAcnRxHmcUHcz6sQsg==}
    engines: {node: '>=0.10'}

  esrecurse@4.3.0:
    resolution: {integrity: sha512-KmfKL3b6G+RXvP8N1vr3Tq1kL/oCFgn2NYXEtqP8/L3pKapUA4G8cFVaoF3SU323CD4XypR/ffioHmkti6/Tag==}
    engines: {node: '>=4.0'}

  estraverse@5.3.0:
    resolution: {integrity: sha512-MMdARuVEQziNTeJD8DgMqmhwR11BRQ/cBP+pLtYdSTnf3MIO8fFeiINEbX36ZdNlfU/7A9f3gUw49B3oQsvwBA==}
    engines: {node: '>=4.0'}

  estree-walker@3.0.3:
    resolution: {integrity: sha512-7RUKfXgSMMkzt6ZuXmqapOurLGPPfgj6l9uRZ7lRGolvk0y2yocc35LdcxKC5PQZdn2DMqioAQ2NoWcrTKmm6g==}

  esutils@2.0.3:
    resolution: {integrity: sha512-kVscqXk4OCp68SZ0dkgEKVi6/8ij300KBWTJq32P/dYeWTSwK41WyTxalN1eRmA5Z9UU/LX9D7FWSmV9SAYx6g==}
    engines: {node: '>=0.10.0'}

  eventsource-parser@3.0.6:
    resolution: {integrity: sha512-Vo1ab+QXPzZ4tCa8SwIHJFaSzy4R6SHf7BY79rFBDf0idraZWAkYrDjDj8uWaSm3S2TK+hJ7/t1CEmZ7jXw+pg==}
    engines: {node: '>=18.0.0'}

  expect-type@1.3.0:
    resolution: {integrity: sha512-knvyeauYhqjOYvQ66MznSMs83wmHrCycNEN6Ao+2AeYEfxUIkuiVxdEa1qlGEPK+We3n0THiDciYSsCcgW/DoA==}
    engines: {node: '>=12.0.0'}

  fast-deep-equal@3.1.3:
    resolution: {integrity: sha512-f3qQ9oQy9j2AhBe/H9VC91wLmKBCCU/gDOnKNAYG5hswO7BLKj09Hc5HYNz9cGI++xlpDCIgDaitVs03ATR84Q==}

  fast-json-stable-stringify@2.1.0:
    resolution: {integrity: sha512-lhd/wF+Lk98HZoTCtlVraHtfh5XYijIjalXck7saUtuanSDyLMxnHhSXEDJqHxD7msR8D0uCmqlkwjCV8xvwHw==}

  fast-levenshtein@2.0.6:
    resolution: {integrity: sha512-DCXu6Ifhqcks7TZKY3Hxp3y6qphY5SJZmrWMDrKcERSOXWQdMhU9Ig/PYrzyw/ul9jOIyh0N4M0tbC5hodg8dw==}

  fdir@6.5.0:
    resolution: {integrity: sha512-tIbYtZbucOs0BRGqPJkshJUYdL+SDH7dVM8gjy+ERp3WAUjLEFJE+02kanyHtwjWOnwrKYBiwAmM0p4kLJAnXg==}
    engines: {node: '>=12.0.0'}
    peerDependencies:
      picomatch: ^3 || ^4
    peerDependenciesMeta:
      picomatch:
        optional: true

  file-entry-cache@8.0.0:
    resolution: {integrity: sha512-XXTUwCvisa5oacNGRP9SfNtYBNAMi+RPwBFmblZEF7N7swHYQS6/Zfk7SRwx4D5j3CH211YNRco1DEMNVfZCnQ==}
    engines: {node: '>=16.0.0'}

  find-up@5.0.0:
    resolution: {integrity: sha512-78/PXT1wlLLDgTzDs7sjq9hzz0vXD+zn+7wypEe4fXQxCmdmqfGsEPQxmiCSQI3ajFV91bVSsvNtrJRiW6nGng==}
    engines: {node: '>=10'}

  fix-dts-default-cjs-exports@1.0.1:
    resolution: {integrity: sha512-pVIECanWFC61Hzl2+oOCtoJ3F17kglZC/6N94eRWycFgBH35hHx0Li604ZIzhseh97mf2p0cv7vVrOZGoqhlEg==}

  flat-cache@4.0.1:
    resolution: {integrity: sha512-f7ccFPK3SXFHpx15UIGyRJ/FJQctuKZ0zVuN3frBo4HnK3cay9VEW0R6yPYFHC0AgqhukPzKjq22t5DmAyqGyw==}
    engines: {node: '>=16'}

  flatted@3.3.3:
    resolution: {integrity: sha512-GX+ysw4PBCz0PzosHDepZGANEuFCMLrnRTiEy9McGjmkCQYwRq4A/X786G/fjM/+OjsWSU1ZrY5qyARZmO/uwg==}

  foreground-child@3.3.1:
    resolution: {integrity: sha512-gIXjKqtFuWEgzFRJA9WCQeSJLZDjgJUOMCMzxtvFq/37KojM1BFGufqsCy0r4qSQmYLsZYMeyRqzIWOMup03sw==}
    engines: {node: '>=14'}

  fsevents@2.3.3:
    resolution: {integrity: sha512-5xoDfX+fL7faATnagmWPpbFtwh/R77WmMMqqHGS65C3vvB0YHrgF+B1YmZ3441tMj5n63k0212XNoJwzlhffQw==}
    engines: {node: ^8.16.0 || ^10.6.0 || >=11.0.0}
    os: [darwin]

  get-caller-file@2.0.5:
    resolution: {integrity: sha512-DyFP3BM/3YHTQOCUL/w0OZHR0lpKeGrxotcHWcqNEdnltqFwXVfhEBQ94eIo34AfQpo0rGki4cyIiftY06h2Fg==}
    engines: {node: 6.* || 8.* || >= 10.*}

  glob-parent@6.0.2:
    resolution: {integrity: sha512-XxwI8EOhVQgWp6iDL+3b0r86f4d6AX6zSU55HfB4ydCEuXLXc5FcYeOu+nnGftS4TEju/11rt4KJPTMgbfmv4A==}
    engines: {node: '>=10.13.0'}

  glob@10.4.5:
    resolution: {integrity: sha512-7Bv8RF0k6xjo7d4A/PxYLbUCfb6c+Vpd2/mB2yRDlew7Jb5hEXiCD9ibfO7wpk8i4sevK6DFny9h7EYbM3/sHg==}
    hasBin: true

  globals@14.0.0:
    resolution: {integrity: sha512-oahGvuMGQlPw/ivIYBjVSrWAfWLBeku5tpPE2fOPLi+WHffIWbuh2tCjhyQhTBPMf5E9jDEH4FOmTYgYwbKwtQ==}
    engines: {node: '>=18'}

  graphql@16.12.0:
    resolution: {integrity: sha512-DKKrynuQRne0PNpEbzuEdHlYOMksHSUI8Zc9Unei5gTsMNA2/vMpoMz/yKba50pejK56qj98qM0SjYxAKi13gQ==}
    engines: {node: ^12.22.0 || ^14.16.0 || ^16.0.0 || >=17.0.0}

  has-flag@4.0.0:
    resolution: {integrity: sha512-EykJT/Q1KjTWctppgIAgfSO0tKVuZUjhgMr17kqTumMl6Afv3EISleU7qZUzoXDFTAHTDC4NOoG/ZxU3EvlMPQ==}
    engines: {node: '>=8'}

  headers-polyfill@4.0.3:
    resolution: {integrity: sha512-IScLbePpkvO846sIwOtOTDjutRMWdXdJmXdMvk6gCBHxFO8d+QKOQedyZSxFTTFYRSmlgSTDtXqqq4pcenBXLQ==}

  ignore@5.3.2:
    resolution: {integrity: sha512-hsBTNUqQTDwkWtcdYI2i06Y/nUBEsNEDJKjWdigLvegy8kDuJAS8uRlpkkcQpyEXL0Z/pjDy5HBmMjRCJ2gq+g==}
    engines: {node: '>= 4'}

  import-fresh@3.3.1:
    resolution: {integrity: sha512-TR3KfrTZTYLPB6jUjfx6MF9WcWrHL9su5TObK4ZkYgBdWKPOFoSoQIdEuTuR82pmtxH2spWG9h6etwfr1pLBqQ==}
    engines: {node: '>=6'}

  imurmurhash@0.1.4:
    resolution: {integrity: sha512-JmXMZ6wuvDmLiHEml9ykzqO6lwFbof0GG4IkcGaENdCRDDmMVnny7s5HsIgHCbaq0w2MyPhDqkhTUgS2LU2PHA==}
    engines: {node: '>=0.8.19'}

  is-extglob@2.1.1:
    resolution: {integrity: sha512-SbKbANkN603Vi4jEZv49LeVJMn4yGwsbzZworEoyEiutsN3nJYdbO36zfhGJ6QEDpOZIFkDtnq5JRxmvl3jsoQ==}
    engines: {node: '>=0.10.0'}

  is-fullwidth-code-point@3.0.0:
    resolution: {integrity: sha512-zymm5+u+sCsSWyD9qNaejV3DFvhCKclKdizYaJUuHA83RLjb7nSuGnddCHGv0hk+KY7BMAlsWeK4Ueg6EV6XQg==}
    engines: {node: '>=8'}

  is-glob@4.0.3:
    resolution: {integrity: sha512-xelSayHH36ZgE7ZWhli7pW34hNbNl8Ojv5KVmkJD4hBdD3th8Tfk9vYasLM+mXWOZhFkgZfxhLSnrwRr4elSSg==}
    engines: {node: '>=0.10.0'}

  is-node-process@1.2.0:
    resolution: {integrity: sha512-Vg4o6/fqPxIjtxgUH5QLJhwZ7gW5diGCVlXpuUfELC62CuxM1iHcRe51f2W1FDy04Ai4KJkagKjx3XaqyfRKXw==}

  isexe@2.0.0:
    resolution: {integrity: sha512-RHxMLp9lnKHGHRng9QFhRCMbYAcVpn69smSGcq3f36xjgVVWThj4qqLbTLlq7Ssj8B+fIQ1EuCEGI2lKsyQeIw==}

  jackspeak@3.4.3:
    resolution: {integrity: sha512-OGlZQpz2yfahA/Rd1Y8Cd9SIEsqvXkLVoSw/cgwhnhFMDbsQFeZYoJJ7bIZBS9BcamUW96asq/npPWugM+RQBw==}

  joycon@3.1.1:
    resolution: {integrity: sha512-34wB/Y7MW7bzjKRjUKTa46I2Z7eV62Rkhva+KkopW7Qvv/OSWBqvkSY7vusOPrNuZcUG3tApvdVgNB8POj3SPw==}
    engines: {node: '>=10'}

  js-yaml@4.1.1:
    resolution: {integrity: sha512-qQKT4zQxXl8lLwBtHMWwaTcGfFOZviOJet3Oy/xmGk2gZH677CJM9EvtfdSkgWcATZhj/55JZ0rmy3myCT5lsA==}
    hasBin: true

  json-buffer@3.0.1:
    resolution: {integrity: sha512-4bV5BfR2mqfQTJm+V5tPPdf+ZpuhiIvTuAB5g8kcrXOZpTT/QwwVRWBywX1ozr6lEuPdbHxwaJlm9G6mI2sfSQ==}

  json-schema-traverse@0.4.1:
    resolution: {integrity: sha512-xbbCH5dCYU5T8LcEhhuh7HJ88HXuW3qsI3Y0zOZFKfZEHcpWiHU/Jxzk629Brsab/mMiHQti9wMP+845RPe3Vg==}

  json-schema@0.4.0:
    resolution: {integrity: sha512-es94M3nTIfsEPisRafak+HDLfHXnKBhV3vU5eqPcS3flIWqcxJWgXHXiey3YrpaNsanY5ei1VoYEbOzijuq9BA==}

  json-stable-stringify-without-jsonify@1.0.1:
    resolution: {integrity: sha512-Bdboy+l7tA3OGW6FjyFHWkP5LuByj1Tk33Ljyq0axyzdk9//JSi2u3fP1QSmd1KNwq6VOKYGlAu87CisVir6Pw==}

  keyv@4.5.4:
    resolution: {integrity: sha512-oxVHkHR/EJf2CNXnWxRLW6mg7JyCCUcG0DtEGmL2ctUo1PNTin1PUil+r/+4r5MpVgC/fn1kjsx7mjSujKqIpw==}

  levn@0.4.1:
    resolution: {integrity: sha512-+bT2uH4E5LGE7h/n3evcS/sQlJXCpIp6ym8OWJ5eV6+67Dsql/LaaT7qJBAt2rzfoa/5QBGBhxDix1dMt2kQKQ==}
    engines: {node: '>= 0.8.0'}

  lilconfig@3.1.3:
    resolution: {integrity: sha512-/vlFKAoH5Cgt3Ie+JLhRbwOsCQePABiU3tJ1egGvyQ+33R/vcwM2Zl2QR/LzjsBeItPt3oSVXapn+m4nQDvpzw==}
    engines: {node: '>=14'}

  lines-and-columns@1.2.4:
    resolution: {integrity: sha512-7ylylesZQ/PV29jhEDl3Ufjo6ZX7gCqJr5F7PKrqc93v7fzSymt1BpwEU8nAUXs8qzzvqhbjhK5QZg6Mt/HkBg==}

  load-tsconfig@0.2.5:
    resolution: {integrity: sha512-IXO6OCs9yg8tMKzfPZ1YmheJbZCiEsnBdcB03l0OcfK9prKnJb96siuHCr5Fl37/yo9DnKU+TLpxzTUspw9shg==}
    engines: {node: ^12.20.0 || ^14.13.1 || >=16.0.0}

  locate-path@6.0.0:
    resolution: {integrity: sha512-iPZK6eYjbxRu3uB4/WZ3EsEIMJFMqAoopl3R+zuq0UjcAm/MO6KCweDgPfP3elTztoKP3KtnVHxTn2NHBSDVUw==}
    engines: {node: '>=10'}

  lodash.merge@4.6.2:
    resolution: {integrity: sha512-0KpjqXRVvrYyCsX1swR/XTK0va6VQkQM6MNo7PqW77ByjAhoARA8EfrP1N4+KlKj8YS0ZUCtRT/YUuhyYDujIQ==}

  lru-cache@10.4.3:
    resolution: {integrity: sha512-JNAzZcXrCt42VGLuYz0zfAzDfAvJWW6AfYlDBQyDV5DClI2m5sAmK+OIO7s59XfsRsWHp02jAJrRadPRGTt6SQ==}

  magic-string@0.30.21:
    resolution: {integrity: sha512-vd2F4YUyEXKGcLHoq+TEyCjxueSeHnFxyyjNp80yg0XV4vUhnDer/lvvlqM/arB5bXQN5K2/3oinyCRyx8T2CQ==}

  minimatch@3.1.2:
    resolution: {integrity: sha512-J7p63hRiAjw1NDEww1W7i37+ByIrOWO5XQQAzZ3VOcL0PNybwpfmV/N05zFAzwQ9USyEcX6t3UO+K5aqBQOIHw==}

  minimatch@9.0.5:
    resolution: {integrity: sha512-G6T0ZX48xgozx7587koeX9Ys2NYy6Gmv//P89sEte9V9whIapMNF4idKxnW2QtCcLiTWlb/wfCabAtAFWhhBow==}
    engines: {node: '>=16 || 14 >=14.17'}

  minipass@7.1.2:
    resolution: {integrity: sha512-qOOzS1cBTWYF4BH8fVePDBOO9iptMnGUEZwNc/cMWnTV2nVLZ7VoNWEPHkYczZA0pdoA7dl6e7FL659nX9S2aw==}
    engines: {node: '>=16 || 14 >=14.17'}

  mlly@1.8.0:
    resolution: {integrity: sha512-l8D9ODSRWLe2KHJSifWGwBqpTZXIXTeo8mlKjY+E2HAakaTeNpqAyBZ8GSqLzHgw4XmHmC8whvpjJNMbFZN7/g==}

  ms@2.1.3:
    resolution: {integrity: sha512-6FlzubTLZG3J2a/NVCAleEhjzq5oxgHyaCU9yYXvcLsvoVaHJq/s5xXI6/XXP6tz7R9xAOtHnSO/tXtF3WRTlA==}

  msw@2.12.7:
    resolution: {integrity: sha512-retd5i3xCZDVWMYjHEVuKTmhqY8lSsxujjVrZiGbbdoxxIBg5S7rCuYy/YQpfrTYIxpd/o0Kyb/3H+1udBMoYg==}
    engines: {node: '>=18'}
    hasBin: true
    peerDependencies:
      typescript: '>= 4.8.x'
    peerDependenciesMeta:
      typescript:
        optional: true

  mute-stream@2.0.0:
    resolution: {integrity: sha512-WWdIxpyjEn+FhQJQQv9aQAYlHoNVdzIzUySNV1gHUPDSdZJ3yZn7pAAbQcV7B56Mvu881q9FZV+0Vx2xC44VWA==}
    engines: {node: ^18.17.0 || >=20.5.0}

  mz@2.7.0:
    resolution: {integrity: sha512-z81GNO7nnYMEhrGh9LeymoE4+Yr0Wn5McHIZMK5cfQCl+NDX08sCZgUc9/6MHni9IWuFLm1Z3HTCXu2z9fN62Q==}

  nanoid@3.3.11:
    resolution: {integrity: sha512-N8SpfPUnUp1bK+PMYW8qSWdl9U+wwNWI4QKxOYDy9JAro3WMX7p2OeVRF9v+347pnakNevPmiHhNmZ2HbFA76w==}
    engines: {node: ^10 || ^12 || ^13.7 || ^14 || >=15.0.1}
    hasBin: true

  natural-compare@1.4.0:
    resolution: {integrity: sha512-OWND8ei3VtNC9h7V60qff3SVobHr996CTwgxubgyQYEpg290h9J0buyECNNJexkFm5sOajh5G116RYA1c8ZMSw==}

  object-assign@4.1.1:
    resolution: {integrity: sha512-rJgTQnkUnH1sFw8yT6VSU3zD3sWmu6sZhIseY8VX+GRu3P6F7Fu+JNDoXfklElbLJSnc3FUQHVe4cU5hj+BcUg==}
    engines: {node: '>=0.10.0'}

  obug@2.1.1:
    resolution: {integrity: sha512-uTqF9MuPraAQ+IsnPf366RG4cP9RtUi7MLO1N3KEc+wb0a6yKpeL0lmk2IB1jY5KHPAlTc6T/JRdC/YqxHNwkQ==}

  optionator@0.9.4:
    resolution: {integrity: sha512-6IpQ7mKUxRcZNLIObR0hz7lxsapSSIYNZJwXPGeF0mTVqGKFIXj1DQcMoT22S3ROcLyY/rz0PWaWZ9ayWmad9g==}
    engines: {node: '>= 0.8.0'}

  outvariant@1.4.3:
    resolution: {integrity: sha512-+Sl2UErvtsoajRDKCE5/dBz4DIvHXQQnAxtQTF04OJxY0+DyZXSo5P5Bb7XYWOh81syohlYL24hbDwxedPUJCA==}

  p-limit@3.1.0:
    resolution: {integrity: sha512-TYOanM3wGwNGsZN2cVTYPArw454xnXj5qmWF1bEoAc4+cU/ol7GVh7odevjp1FNHduHc3KZMcFduxU5Xc6uJRQ==}
    engines: {node: '>=10'}

  p-locate@5.0.0:
    resolution: {integrity: sha512-LaNjtRWUBY++zB5nE/NwcaoMylSPk+S+ZHNB1TzdbMJMny6dynpAGt7X/tl/QYq3TIeE6nxHppbo2LGymrG5Pw==}
    engines: {node: '>=10'}

  package-json-from-dist@1.0.1:
    resolution: {integrity: sha512-UEZIS3/by4OC8vL3P2dTXRETpebLI2NiI5vIrjaD/5UtrkFX/tNbwjTSRAGC/+7CAo2pIcBaRgWmcBBHcsaCIw==}

  parent-module@1.0.1:
    resolution: {integrity: sha512-GQ2EWRpQV8/o+Aw8YqtfZZPfNRWZYkbidE9k5rpl/hC3vtHHBfGm2Ifi6qWV+coDGkrUKZAxE3Lot5kcsRlh+g==}
    engines: {node: '>=6'}

  path-exists@4.0.0:
    resolution: {integrity: sha512-ak9Qy5Q7jYb2Wwcey5Fpvg2KoAc/ZIhLSLOSBmRmygPsGwkVVt0fZa0qrtMz+m6tJTAHfZQ8FnmB4MG4LWy7/w==}
    engines: {node: '>=8'}

  path-key@3.1.1:
    resolution: {integrity: sha512-ojmeN0qd+y0jszEtoY48r0Peq5dwMEkIlCOu6Q5f41lfkswXuKtYrhgoTpLnyIcHm24Uhqx+5Tqm2InSwLhE6Q==}
    engines: {node: '>=8'}

  path-scurry@1.11.1:
    resolution: {integrity: sha512-Xa4Nw17FS9ApQFJ9umLiJS4orGjm7ZzwUrwamcGQuHSzDyth9boKDaycYdDcZDuqYATXw4HFXgaqWTctW/v1HA==}
    engines: {node: '>=16 || 14 >=14.18'}

  path-to-regexp@6.3.0:
    resolution: {integrity: sha512-Yhpw4T9C6hPpgPeA28us07OJeqZ5EzQTkbfwuhsUg0c237RomFoETJgmp2sa3F/41gfLE6G5cqcYwznmeEeOlQ==}

  pathe@2.0.3:
    resolution: {integrity: sha512-WUjGcAqP1gQacoQe+OBJsFA7Ld4DyXuUIjZ5cc75cLHvJ7dtNsTugphxIADwspS+AraAUePCKrSVtPLFj/F88w==}

  picocolors@1.1.1:
    resolution: {integrity: sha512-xceH2snhtb5M9liqDsmEw56le376mTZkEX/jEb/RxNFyegNul7eNslCXP9FDj/Lcu0X8KEyMceP2ntpaHrDEVA==}

  picomatch@4.0.3:
    resolution: {integrity: sha512-5gTmgEY/sqK6gFXLIsQNH19lWb4ebPDLA4SdLP7dsWkIXHWlG66oPuVvXSGFPppYZz8ZDZq0dYYrbHfBCVUb1Q==}
    engines: {node: '>=12'}

  pirates@4.0.7:
    resolution: {integrity: sha512-TfySrs/5nm8fQJDcBDuUng3VOUKsd7S+zqvbOTiGXHfxX4wK31ard+hoNuvkicM/2YFzlpDgABOevKSsB4G/FA==}
    engines: {node: '>= 6'}

  pkg-types@1.3.1:
    resolution: {integrity: sha512-/Jm5M4RvtBFVkKWRu2BLUTNP8/M2a+UwuAX+ae4770q1qVGtfjG+WTCupoZixokjmHiry8uI+dlY8KXYV5HVVQ==}

  postcss-load-config@6.0.1:
    resolution: {integrity: sha512-oPtTM4oerL+UXmx+93ytZVN82RrlY/wPUV8IeDxFrzIjXOLF1pN+EmKPLbubvKHT2HC20xXsCAH2Z+CKV6Oz/g==}
    engines: {node: '>= 18'}
    peerDependencies:
      jiti: '>=1.21.0'
      postcss: '>=8.0.9'
      tsx: ^4.8.1
      yaml: ^2.4.2
    peerDependenciesMeta:
      jiti:
        optional: true
      postcss:
        optional: true
      tsx:
        optional: true
      yaml:
        optional: true

  postcss@8.5.6:
    resolution: {integrity: sha512-3Ybi1tAuwAP9s0r1UQ2J4n5Y0G05bJkpUIO0/bI9MhwmD70S5aTWbXGBwxHrelT+XM1k6dM0pk+SwNkpTRN7Pg==}
    engines: {node: ^10 || ^12 || >=14}

  prelude-ls@1.2.1:
    resolution: {integrity: sha512-vkcDPrRZo1QZLbn5RLGPpg/WmIQ65qoWWhcGKf/b5eplkkarX0m9z8ppCat4mlOqUsWpyNuYgO3VRyrYHSzX5g==}
    engines: {node: '>= 0.8.0'}

  punycode@2.3.1:
    resolution: {integrity: sha512-vYt7UD1U9Wg6138shLtLOvdAu+8DsC/ilFtEVHcH+wydcSpNE20AfSOduf6MkRFahL5FY7X1oU7nKVZFtfq8Fg==}
    engines: {node: '>=6'}

  readdirp@4.1.2:
    resolution: {integrity: sha512-GDhwkLfywWL2s6vEjyhri+eXmfH6j1L7JE27WhqLeYzoh/A3DBaYGEj2H/HFZCn/kMfim73FXxEJTw06WtxQwg==}
    engines: {node: '>= 14.18.0'}

  require-directory@2.1.1:
    resolution: {integrity: sha512-fGxEI7+wsG9xrvdjsrlmL22OMTTiHRwAMroiEeMgq8gzoLC/PQr7RsRDSTLUg/bZAZtF+TVIkHc6/4RIKrui+Q==}
    engines: {node: '>=0.10.0'}

  resolve-from@4.0.0:
    resolution: {integrity: sha512-pb/MYmXstAkysRFx8piNI1tGFNQIFA3vkE3Gq4EuA1dF6gHp/+vgZqsCGJapvy8N3Q+4o7FwvquPJcnZ7RYy4g==}
    engines: {node: '>=4'}

  resolve-from@5.0.0:
    resolution: {integrity: sha512-qYg9KP24dD5qka9J47d0aVky0N+b4fTU89LN9iDnjB5waksiC49rvMB0PrUJQGoTmH50XPiqOvAjDfaijGxYZw==}
    engines: {node: '>=8'}

  rettime@0.7.0:
    resolution: {integrity: sha512-LPRKoHnLKd/r3dVxcwO7vhCW+orkOGj9ViueosEBK6ie89CijnfRlhaDhHq/3Hxu4CkWQtxwlBG0mzTQY6uQjw==}

  rollup@4.53.2:
    resolution: {integrity: sha512-MHngMYwGJVi6Fmnk6ISmnk7JAHRNF0UkuucA0CUW3N3a4KnONPEZz+vUanQP/ZC/iY1Qkf3bwPWzyY84wEks1g==}
    engines: {node: '>=18.0.0', npm: '>=8.0.0'}
    hasBin: true

  rollup@4.54.0:
    resolution: {integrity: sha512-3nk8Y3a9Ea8szgKhinMlGMhGMw89mqule3KWczxhIzqudyHdCIOHw8WJlj/r329fACjKLEh13ZSk7oE22kyeIw==}
    engines: {node: '>=18.0.0', npm: '>=8.0.0'}
    hasBin: true

  shebang-command@2.0.0:
    resolution: {integrity: sha512-kHxr2zZpYtdmrN1qDjrrX/Z1rR1kG8Dx+gkpK1G4eXmvXswmcE1hTWBWYUzlraYw1/yZp6YuDY77YtvbN0dmDA==}
    engines: {node: '>=8'}

  shebang-regex@3.0.0:
    resolution: {integrity: sha512-7++dFhtcx3353uBaq8DDR4NuxBetBzC7ZQOhmTQInHEd6bSrXdiEyzCvG07Z44UYdLShWUyXt5M/yhz8ekcb1A==}
    engines: {node: '>=8'}

  siginfo@2.0.0:
    resolution: {integrity: sha512-ybx0WO1/8bSBLEWXZvEd7gMW3Sn3JFlW3TvX1nREbDLRNQNaeNN8WK0meBwPdAaOI7TtRRRJn/Es1zhrrCHu7g==}

  signal-exit@4.1.0:
    resolution: {integrity: sha512-bzyZ1e88w9O1iNJbKnOlvYTrWPDl46O1bG0D3XInv+9tkPrxrN8jUUTiFlDkkmKWgn1M6CfIA13SuGqOa9Korw==}
    engines: {node: '>=14'}

  source-map-js@1.2.1:
    resolution: {integrity: sha512-UXWMKhLOwVKb728IUtQPXxfYU+usdybtUrK/8uGE8CQMvrhOpwvzDBwj0QhSL7MQc7vIsISBG8VQ8+IDQxpfQA==}
    engines: {node: '>=0.10.0'}

  source-map@0.7.6:
    resolution: {integrity: sha512-i5uvt8C3ikiWeNZSVZNWcfZPItFQOsYTUAOkcUPGd8DqDy1uOUikjt5dG+uRlwyvR108Fb9DOd4GvXfT0N2/uQ==}
    engines: {node: '>= 12'}

  stackback@0.0.2:
    resolution: {integrity: sha512-1XMJE5fQo1jGH6Y/7ebnwPOBEkIEnT4QF32d5R1+VXdXveM0IBMJt8zfaxX1P3QhVwrYe+576+jkANtSS2mBbw==}

  statuses@2.0.2:
    resolution: {integrity: sha512-DvEy55V3DB7uknRo+4iOGT5fP1slR8wQohVdknigZPMpMstaKJQWhwiYBACJE3Ul2pTnATihhBYnRhZQHGBiRw==}
    engines: {node: '>= 0.8'}

  std-env@3.10.0:
    resolution: {integrity: sha512-5GS12FdOZNliM5mAOxFRg7Ir0pWz8MdpYm6AY6VPkGpbA7ZzmbzNcBJQ0GPvvyWgcY7QAhCgf9Uy89I03faLkg==}

  strict-event-emitter@0.5.1:
    resolution: {integrity: sha512-vMgjE/GGEPEFnhFub6pa4FmJBRBVOLpIII2hvCZ8Kzb7K0hlHo7mQv6xYrBvCL2LtAIBwFUK8wvuJgTVSQ5MFQ==}

  string-width@4.2.3:
    resolution: {integrity: sha512-wKyQRQpjJ0sIp62ErSZdGsjMJWsap5oRNihHhu6G7JVO/9jIB6UyevL+tXuOqrng8j/cxKTWyWUwvSTriiZz/g==}
    engines: {node: '>=8'}

  string-width@5.1.2:
    resolution: {integrity: sha512-HnLOCR3vjcY8beoNLtcjZ5/nxn2afmME6lhrDrebokqMap+XbeW8n9TXpPDOqdGK5qcI3oT0GKTW6wC7EMiVqA==}
    engines: {node: '>=12'}

  strip-ansi@6.0.1:
    resolution: {integrity: sha512-Y38VPSHcqkFrCpFnQ9vuSXmquuv5oXOKpGeT6aGrr3o3Gc9AlVa6JBfUSOCnbxGGZF+/0ooI7KrPuUSztUdU5A==}
    engines: {node: '>=8'}

  strip-ansi@7.1.2:
    resolution: {integrity: sha512-gmBGslpoQJtgnMAvOVqGZpEz9dyoKTCzy2nfz/n8aIFhN/jCE/rCmcxabB6jOOHV+0WNnylOxaxBQPSvcWklhA==}
    engines: {node: '>=12'}

  strip-json-comments@3.1.1:
    resolution: {integrity: sha512-6fPc+R4ihwqP6N/aIv2f1gMH8lOVtWQHoqC4yK6oSDVVocumAsfCqjkXnqiYMhmMwS/mEHLp7Vehlt3ql6lEig==}
    engines: {node: '>=8'}

  sucrase@3.35.0:
    resolution: {integrity: sha512-8EbVDiu9iN/nESwxeSxDKe0dunta1GOlHufmSSXxMD2z2/tMZpDMpvXQGsc+ajGo8y2uYUmixaSRUc/QPoQ0GA==}
    engines: {node: '>=16 || 14 >=14.17'}
    hasBin: true

  supports-color@7.2.0:
    resolution: {integrity: sha512-qpCAvRl9stuOHveKsn7HncJRvv501qIacKzQlO/+Lwxc9+0q2wLyv4Dfvt80/DPn2pqOBsJdDiogXGR9+OvwRw==}
    engines: {node: '>=8'}

  tagged-tag@1.0.0:
    resolution: {integrity: sha512-yEFYrVhod+hdNyx7g5Bnkkb0G6si8HJurOoOEgC8B/O0uXLHlaey/65KRv6cuWBNhBgHKAROVpc7QyYqE5gFng==}
    engines: {node: '>=20'}

  thenify-all@1.6.0:
    resolution: {integrity: sha512-RNxQH/qI8/t3thXJDwcstUO4zeqo64+Uy/+sNVRBx4Xn2OX+OZ9oP+iJnNFqplFra2ZUVeKCSa2oVWi3T4uVmA==}
    engines: {node: '>=0.8'}

  thenify@3.3.1:
    resolution: {integrity: sha512-RVZSIV5IG10Hk3enotrhvz0T9em6cyHBLkH/YAZuKqd8hRkKhSfCGIcP2KUY0EPxndzANBmNllzWPwak+bheSw==}

  tinybench@2.9.0:
    resolution: {integrity: sha512-0+DUvqWMValLmha6lr4kD8iAMK1HzV0/aKnCtWb9v9641TnP/MFb7Pc2bxoxQjTXAErryXVgUOfv2YqNllqGeg==}

  tinyexec@0.3.2:
    resolution: {integrity: sha512-KQQR9yN7R5+OSwaK0XQoj22pwHoTlgYqmUscPYoknOoWCWfj/5/ABTMRi69FrKU5ffPVh5QcFikpWJI/P1ocHA==}

  tinyexec@1.0.2:
    resolution: {integrity: sha512-W/KYk+NFhkmsYpuHq5JykngiOCnxeVL8v8dFnqxSD8qEEdRfXk1SDM6JzNqcERbcGYj9tMrDQBYV9cjgnunFIg==}
    engines: {node: '>=18'}

  tinyglobby@0.2.15:
    resolution: {integrity: sha512-j2Zq4NyQYG5XMST4cbs02Ak8iJUdxRM0XI5QyxXuZOzKOINmWurp3smXu3y5wDcJrptwpSjgXHzIQxR0omXljQ==}
    engines: {node: '>=12.0.0'}

  tinyrainbow@3.0.3:
    resolution: {integrity: sha512-PSkbLUoxOFRzJYjjxHJt9xro7D+iilgMX/C9lawzVuYiIdcihh9DXmVibBe8lmcFrRi/VzlPjBxbN7rH24q8/Q==}
    engines: {node: '>=14.0.0'}

  tldts-core@7.0.19:
    resolution: {integrity: sha512-lJX2dEWx0SGH4O6p+7FPwYmJ/bu1JbcGJ8RLaG9b7liIgZ85itUVEPbMtWRVrde/0fnDPEPHW10ZsKW3kVsE9A==}

  tldts@7.0.19:
    resolution: {integrity: sha512-8PWx8tvC4jDB39BQw1m4x8y5MH1BcQ5xHeL2n7UVFulMPH/3Q0uiamahFJ3lXA0zO2SUyRXuVVbWSDmstlt9YA==}
    hasBin: true

  tough-cookie@6.0.0:
    resolution: {integrity: sha512-kXuRi1mtaKMrsLUxz3sQYvVl37B0Ns6MzfrtV5DvJceE9bPyspOqk9xxv7XbZWcfLWbFmm997vl83qUWVJA64w==}
    engines: {node: '>=16'}

  tree-kill@1.2.2:
    resolution: {integrity: sha512-L0Orpi8qGpRG//Nd+H90vFB+3iHnue1zSSGmNOOCh1GLJ7rUKVwV2HvijphGQS2UmhUZewS9VgvxYIdgr+fG1A==}
    hasBin: true

  ts-interface-checker@0.1.13:
    resolution: {integrity: sha512-Y/arvbn+rrz3JCKl9C4kVNfTfSm2/mEp5FSz5EsZSANGPSlQrpRI5M4PKF+mJnE52jOO90PnPSc3Ur3bTQw0gA==}

  tsup@8.5.1:
    resolution: {integrity: sha512-xtgkqwdhpKWr3tKPmCkvYmS9xnQK3m3XgxZHwSUjvfTjp7YfXe5tT3GgWi0F2N+ZSMsOeWeZFh7ZZFg5iPhing==}
    engines: {node: '>=18'}
    hasBin: true
    peerDependencies:
      '@microsoft/api-extractor': ^7.36.0
      '@swc/core': ^1
      postcss: ^8.4.12
      typescript: '>=4.5.0'
    peerDependenciesMeta:
      '@microsoft/api-extractor':
        optional: true
      '@swc/core':
        optional: true
      postcss:
        optional: true
      typescript:
        optional: true

  type-check@0.4.0:
    resolution: {integrity: sha512-XleUoc9uwGXqjWwXaUTZAmzMcFZ5858QA2vvx1Ur5xIcixXIP+8LnFDgRplU30us6teqdlskFfu+ae4K79Ooew==}
    engines: {node: '>= 0.8.0'}

  type-fest@5.3.1:
    resolution: {integrity: sha512-VCn+LMHbd4t6sF3wfU/+HKT63C9OoyrSIf4b+vtWHpt2U7/4InZG467YDNMFMR70DdHjAdpPWmw2lzRdg0Xqqg==}
    engines: {node: '>=20'}

  typescript@5.9.3:
    resolution: {integrity: sha512-jl1vZzPDinLr9eUt3J/t7V6FgNEw9QjvBPdysz9KfQDD41fQrC2Y4vKQdiaUpFT4bXlb1RHhLpp8wtm6M5TgSw==}
    engines: {node: '>=14.17'}
    hasBin: true

  ufo@1.6.1:
    resolution: {integrity: sha512-9a4/uxlTWJ4+a5i0ooc1rU7C7YOw3wT+UGqdeNNHWnOF9qcMBgLRS+4IYUqbczewFx4mLEig6gawh7X6mFlEkA==}

  undici-types@7.16.0:
    resolution: {integrity: sha512-Zz+aZWSj8LE6zoxD+xrjh4VfkIG8Ya6LvYkZqtUQGJPZjYl53ypCaUwWqo7eI0x66KBGeRo+mlBEkMSeSZ38Nw==}

  until-async@3.0.2:
    resolution: {integrity: sha512-IiSk4HlzAMqTUseHHe3VhIGyuFmN90zMTpD3Z3y8jeQbzLIq500MVM7Jq2vUAnTKAFPJrqwkzr6PoTcPhGcOiw==}

  uri-js@4.4.1:
    resolution: {integrity: sha512-7rKUyy33Q1yc98pQ1DAmLtwX109F7TIfWlW1Ydo8Wl1ii1SeHieeh0HHfPeL2fMXK6z0s8ecKs9frCuLJvndBg==}

  vite@7.3.0:
    resolution: {integrity: sha512-dZwN5L1VlUBewiP6H9s2+B3e3Jg96D0vzN+Ry73sOefebhYr9f94wwkMNN/9ouoU8pV1BqA1d1zGk8928cx0rg==}
    engines: {node: ^20.19.0 || >=22.12.0}
    hasBin: true
    peerDependencies:
      '@types/node': ^20.19.0 || >=22.12.0
      jiti: '>=1.21.0'
      less: ^4.0.0
      lightningcss: ^1.21.0
      sass: ^1.70.0
      sass-embedded: ^1.70.0
      stylus: '>=0.54.8'
      sugarss: ^5.0.0
      terser: ^5.16.0
      tsx: ^4.8.1
      yaml: ^2.4.2
    peerDependenciesMeta:
      '@types/node':
        optional: true
      jiti:
        optional: true
      less:
        optional: true
      lightningcss:
        optional: true
      sass:
        optional: true
      sass-embedded:
        optional: true
      stylus:
        optional: true
      sugarss:
        optional: true
      terser:
        optional: true
      tsx:
        optional: true
      yaml:
        optional: true

  vitest@4.0.16:
    resolution: {integrity: sha512-E4t7DJ9pESL6E3I8nFjPa4xGUd3PmiWDLsDztS2qXSJWfHtbQnwAWylaBvSNY48I3vr8PTqIZlyK8TE3V3CA4Q==}
    engines: {node: ^20.0.0 || ^22.0.0 || >=24.0.0}
    hasBin: true
    peerDependencies:
      '@edge-runtime/vm': '*'
      '@opentelemetry/api': ^1.9.0
      '@types/node': ^20.0.0 || ^22.0.0 || >=24.0.0
      '@vitest/browser-playwright': 4.0.16
      '@vitest/browser-preview': 4.0.16
      '@vitest/browser-webdriverio': 4.0.16
      '@vitest/ui': 4.0.16
      happy-dom: '*'
      jsdom: '*'
    peerDependenciesMeta:
      '@edge-runtime/vm':
        optional: true
      '@opentelemetry/api':
        optional: true
      '@types/node':
        optional: true
      '@vitest/browser-playwright':
        optional: true
      '@vitest/browser-preview':
        optional: true
      '@vitest/browser-webdriverio':
        optional: true
      '@vitest/ui':
        optional: true
      happy-dom:
        optional: true
      jsdom:
        optional: true

  which@2.0.2:
    resolution: {integrity: sha512-BLI3Tl1TW3Pvl70l3yq3Y64i+awpwXqsGBYWkkqMtnbXgrMD+yj7rhW0kuEDxzJaYXGjEW5ogapKNMEKNMjibA==}
    engines: {node: '>= 8'}
    hasBin: true

  why-is-node-running@2.3.0:
    resolution: {integrity: sha512-hUrmaWBdVDcxvYqnyh09zunKzROWjbZTiNy8dBEjkS7ehEDQibXJ7XvlmtbwuTclUiIyN+CyXQD4Vmko8fNm8w==}
    engines: {node: '>=8'}
    hasBin: true

  word-wrap@1.2.5:
    resolution: {integrity: sha512-BN22B5eaMMI9UMtjrGd5g5eCYPpCPDUy0FJXbYsaT5zYxjFOckS53SQDE3pWkVoWpHXVb3BrYcEN4Twa55B5cA==}
    engines: {node: '>=0.10.0'}

  wrap-ansi@6.2.0:
    resolution: {integrity: sha512-r6lPcBGxZXlIcymEu7InxDMhdW0KDxpLgoFLcguasxCaJ/SOIZwINatK9KY/tf+ZrlywOKU0UDj3ATXUBfxJXA==}
    engines: {node: '>=8'}

  wrap-ansi@7.0.0:
    resolution: {integrity: sha512-YVGIj2kamLSTxw6NsZjoBxfSwsn0ycdesmc4p+Q21c5zPuZ1pl+NfxVdxPtdHvmNVOQ6XSYG4AUtyt/Fi7D16Q==}
    engines: {node: '>=10'}

  wrap-ansi@8.1.0:
    resolution: {integrity: sha512-si7QWI6zUMq56bESFvagtmzMdGOtoxfR+Sez11Mobfc7tm+VkUckk9bW2UeffTGVUbOksxmSw0AA2gs8g71NCQ==}
    engines: {node: '>=12'}

  y18n@5.0.8:
    resolution: {integrity: sha512-0pfFzegeDWJHJIAmTLRP2DwHjdF5s7jo9tuztdQxAhINCdvS+3nGINqPd00AphqJR/0LhANUS6/+7SCb98YOfA==}
    engines: {node: '>=10'}

  yargs-parser@21.1.1:
    resolution: {integrity: sha512-tVpsJW7DdjecAiFpbIB1e3qxIQsE6NoPc5/eTdrbbIC4h0LVsWhnoa3g+m2HclBIujHzsxZ4VJVA+GUuc2/LBw==}
    engines: {node: '>=12'}

  yargs@17.7.2:
    resolution: {integrity: sha512-7dSzzRQ++CKnNI/krKnYRV7JKKPUXMEh61soaHKg9mrWEhzFWhFnxPxGl+69cD1Ou63C13NUPCnmIcrvqCuM6w==}
    engines: {node: '>=12'}

  yocto-queue@0.1.0:
    resolution: {integrity: sha512-rVksvsnNCdJ/ohGc6xgPwyN8eheCxsiLM8mxuE/t/mOVqJewPuO1miLpTHQiRgTKCLexL4MeAFVagts7HmNZ2Q==}
    engines: {node: '>=10'}

  yoctocolors-cjs@2.1.3:
    resolution: {integrity: sha512-U/PBtDf35ff0D8X8D0jfdzHYEPFxAI7jJlxZXwCSez5M3190m+QobIfh+sWDWSHMCWWJN2AWamkegn6vr6YBTw==}
    engines: {node: '>=18'}

  zod@4.2.1:
    resolution: {integrity: sha512-0wZ1IRqGGhMP76gLqz8EyfBXKk0J2qo2+H3fi4mcUP/KtTocoX08nmIAHl1Z2kJIZbZee8KOpBCSNPRgauucjw==}

snapshots:

<<<<<<< HEAD
  '@ai-sdk/gateway@3.0.2(zod@4.1.13)':
=======
  '@ai-sdk/provider-utils@3.0.17(zod@4.2.1)':
>>>>>>> c87a7a1d
    dependencies:
      '@ai-sdk/provider': 3.0.0
      '@ai-sdk/provider-utils': 4.0.1(zod@4.1.13)
      '@vercel/oidc': 3.0.5
      zod: 4.1.13

  '@ai-sdk/provider-utils@4.0.1(zod@4.1.13)':
    dependencies:
      '@ai-sdk/provider': 3.0.0
      '@standard-schema/spec': 1.1.0
      eventsource-parser: 3.0.6
      zod: 4.2.1

  '@ai-sdk/provider@3.0.0':
    dependencies:
      json-schema: 0.4.0

  '@edge-runtime/primitives@6.0.0': {}

  '@edge-runtime/vm@5.0.0':
    dependencies:
      '@edge-runtime/primitives': 6.0.0

  '@esbuild/aix-ppc64@0.27.0':
    optional: true

  '@esbuild/aix-ppc64@0.27.2':
    optional: true

  '@esbuild/android-arm64@0.27.0':
    optional: true

  '@esbuild/android-arm64@0.27.2':
    optional: true

  '@esbuild/android-arm@0.27.0':
    optional: true

  '@esbuild/android-arm@0.27.2':
    optional: true

  '@esbuild/android-x64@0.27.0':
    optional: true

  '@esbuild/android-x64@0.27.2':
    optional: true

  '@esbuild/darwin-arm64@0.27.0':
    optional: true

  '@esbuild/darwin-arm64@0.27.2':
    optional: true

  '@esbuild/darwin-x64@0.27.0':
    optional: true

  '@esbuild/darwin-x64@0.27.2':
    optional: true

  '@esbuild/freebsd-arm64@0.27.0':
    optional: true

  '@esbuild/freebsd-arm64@0.27.2':
    optional: true

  '@esbuild/freebsd-x64@0.27.0':
    optional: true

  '@esbuild/freebsd-x64@0.27.2':
    optional: true

  '@esbuild/linux-arm64@0.27.0':
    optional: true

  '@esbuild/linux-arm64@0.27.2':
    optional: true

  '@esbuild/linux-arm@0.27.0':
    optional: true

  '@esbuild/linux-arm@0.27.2':
    optional: true

  '@esbuild/linux-ia32@0.27.0':
    optional: true

  '@esbuild/linux-ia32@0.27.2':
    optional: true

  '@esbuild/linux-loong64@0.27.0':
    optional: true

  '@esbuild/linux-loong64@0.27.2':
    optional: true

  '@esbuild/linux-mips64el@0.27.0':
    optional: true

  '@esbuild/linux-mips64el@0.27.2':
    optional: true

  '@esbuild/linux-ppc64@0.27.0':
    optional: true

  '@esbuild/linux-ppc64@0.27.2':
    optional: true

  '@esbuild/linux-riscv64@0.27.0':
    optional: true

  '@esbuild/linux-riscv64@0.27.2':
    optional: true

  '@esbuild/linux-s390x@0.27.0':
    optional: true

  '@esbuild/linux-s390x@0.27.2':
    optional: true

  '@esbuild/linux-x64@0.27.0':
    optional: true

  '@esbuild/linux-x64@0.27.2':
    optional: true

  '@esbuild/netbsd-arm64@0.27.0':
    optional: true

  '@esbuild/netbsd-arm64@0.27.2':
    optional: true

  '@esbuild/netbsd-x64@0.27.0':
    optional: true

  '@esbuild/netbsd-x64@0.27.2':
    optional: true

  '@esbuild/openbsd-arm64@0.27.0':
    optional: true

  '@esbuild/openbsd-arm64@0.27.2':
    optional: true

  '@esbuild/openbsd-x64@0.27.0':
    optional: true

  '@esbuild/openbsd-x64@0.27.2':
    optional: true

  '@esbuild/openharmony-arm64@0.27.0':
    optional: true

  '@esbuild/openharmony-arm64@0.27.2':
    optional: true

  '@esbuild/sunos-x64@0.27.0':
    optional: true

  '@esbuild/sunos-x64@0.27.2':
    optional: true

  '@esbuild/win32-arm64@0.27.0':
    optional: true

  '@esbuild/win32-arm64@0.27.2':
    optional: true

  '@esbuild/win32-ia32@0.27.0':
    optional: true

  '@esbuild/win32-ia32@0.27.2':
    optional: true

  '@esbuild/win32-x64@0.27.0':
    optional: true

  '@esbuild/win32-x64@0.27.2':
    optional: true

  '@eslint-community/eslint-utils@4.9.0(eslint@9.39.2)':
    dependencies:
      eslint: 9.39.2
      eslint-visitor-keys: 3.4.3

  '@eslint-community/regexpp@4.12.2': {}

  '@eslint/config-array@0.21.1':
    dependencies:
      '@eslint/object-schema': 2.1.7
      debug: 4.4.3
      minimatch: 3.1.2
    transitivePeerDependencies:
      - supports-color

  '@eslint/config-helpers@0.4.2':
    dependencies:
      '@eslint/core': 0.17.0

  '@eslint/core@0.17.0':
    dependencies:
      '@types/json-schema': 7.0.15

  '@eslint/eslintrc@3.3.3':
    dependencies:
      ajv: 6.12.6
      debug: 4.4.3
      espree: 10.4.0
      globals: 14.0.0
      ignore: 5.3.2
      import-fresh: 3.3.1
      js-yaml: 4.1.1
      minimatch: 3.1.2
      strip-json-comments: 3.1.1
    transitivePeerDependencies:
      - supports-color

  '@eslint/js@9.39.2': {}

  '@eslint/object-schema@2.1.7': {}

  '@eslint/plugin-kit@0.4.1':
    dependencies:
      '@eslint/core': 0.17.0
      levn: 0.4.1

  '@humanfs/core@0.19.1': {}

  '@humanfs/node@0.16.7':
    dependencies:
      '@humanfs/core': 0.19.1
      '@humanwhocodes/retry': 0.4.3

  '@humanwhocodes/module-importer@1.0.1': {}

  '@humanwhocodes/retry@0.4.3': {}

  '@inquirer/ansi@1.0.2': {}

  '@inquirer/confirm@5.1.21(@types/node@25.0.3)':
    dependencies:
      '@inquirer/core': 10.3.2(@types/node@25.0.3)
      '@inquirer/type': 3.0.10(@types/node@25.0.3)
    optionalDependencies:
      '@types/node': 25.0.3

  '@inquirer/core@10.3.2(@types/node@25.0.3)':
    dependencies:
      '@inquirer/ansi': 1.0.2
      '@inquirer/figures': 1.0.15
      '@inquirer/type': 3.0.10(@types/node@25.0.3)
      cli-width: 4.1.0
      mute-stream: 2.0.0
      signal-exit: 4.1.0
      wrap-ansi: 6.2.0
      yoctocolors-cjs: 2.1.3
    optionalDependencies:
      '@types/node': 25.0.3

  '@inquirer/figures@1.0.15': {}

  '@inquirer/type@3.0.10(@types/node@25.0.3)':
    optionalDependencies:
      '@types/node': 25.0.3

  '@isaacs/cliui@8.0.2':
    dependencies:
      string-width: 5.1.2
      string-width-cjs: string-width@4.2.3
      strip-ansi: 7.1.2
      strip-ansi-cjs: strip-ansi@6.0.1
      wrap-ansi: 8.1.0
      wrap-ansi-cjs: wrap-ansi@7.0.0

  '@jridgewell/gen-mapping@0.3.13':
    dependencies:
      '@jridgewell/sourcemap-codec': 1.5.5
      '@jridgewell/trace-mapping': 0.3.31

  '@jridgewell/resolve-uri@3.1.2': {}

  '@jridgewell/sourcemap-codec@1.5.5': {}

  '@jridgewell/trace-mapping@0.3.31':
    dependencies:
      '@jridgewell/resolve-uri': 3.1.2
      '@jridgewell/sourcemap-codec': 1.5.5

  '@mswjs/interceptors@0.40.0':
    dependencies:
      '@open-draft/deferred-promise': 2.2.0
      '@open-draft/logger': 0.3.0
      '@open-draft/until': 2.1.0
      is-node-process: 1.2.0
      outvariant: 1.4.3
      strict-event-emitter: 0.5.1

  '@open-draft/deferred-promise@2.2.0': {}

  '@open-draft/logger@0.3.0':
    dependencies:
      is-node-process: 1.2.0
      outvariant: 1.4.3

  '@open-draft/until@2.1.0': {}

  '@opentelemetry/api@1.9.0': {}

  '@pkgjs/parseargs@0.11.0':
    optional: true

  '@rollup/rollup-android-arm-eabi@4.53.2':
    optional: true

  '@rollup/rollup-android-arm-eabi@4.54.0':
    optional: true

  '@rollup/rollup-android-arm64@4.53.2':
    optional: true

  '@rollup/rollup-android-arm64@4.54.0':
    optional: true

  '@rollup/rollup-darwin-arm64@4.53.2':
    optional: true

  '@rollup/rollup-darwin-arm64@4.54.0':
    optional: true

  '@rollup/rollup-darwin-x64@4.53.2':
    optional: true

  '@rollup/rollup-darwin-x64@4.54.0':
    optional: true

  '@rollup/rollup-freebsd-arm64@4.53.2':
    optional: true

  '@rollup/rollup-freebsd-arm64@4.54.0':
    optional: true

  '@rollup/rollup-freebsd-x64@4.53.2':
    optional: true

  '@rollup/rollup-freebsd-x64@4.54.0':
    optional: true

  '@rollup/rollup-linux-arm-gnueabihf@4.53.2':
    optional: true

  '@rollup/rollup-linux-arm-gnueabihf@4.54.0':
    optional: true

  '@rollup/rollup-linux-arm-musleabihf@4.53.2':
    optional: true

  '@rollup/rollup-linux-arm-musleabihf@4.54.0':
    optional: true

  '@rollup/rollup-linux-arm64-gnu@4.53.2':
    optional: true

  '@rollup/rollup-linux-arm64-gnu@4.54.0':
    optional: true

  '@rollup/rollup-linux-arm64-musl@4.53.2':
    optional: true

  '@rollup/rollup-linux-arm64-musl@4.54.0':
    optional: true

  '@rollup/rollup-linux-loong64-gnu@4.53.2':
    optional: true

  '@rollup/rollup-linux-loong64-gnu@4.54.0':
    optional: true

  '@rollup/rollup-linux-ppc64-gnu@4.53.2':
    optional: true

  '@rollup/rollup-linux-ppc64-gnu@4.54.0':
    optional: true

  '@rollup/rollup-linux-riscv64-gnu@4.53.2':
    optional: true

  '@rollup/rollup-linux-riscv64-gnu@4.54.0':
    optional: true

  '@rollup/rollup-linux-riscv64-musl@4.53.2':
    optional: true

  '@rollup/rollup-linux-riscv64-musl@4.54.0':
    optional: true

  '@rollup/rollup-linux-s390x-gnu@4.53.2':
    optional: true

  '@rollup/rollup-linux-s390x-gnu@4.54.0':
    optional: true

  '@rollup/rollup-linux-x64-gnu@4.53.2':
    optional: true

  '@rollup/rollup-linux-x64-gnu@4.54.0':
    optional: true

  '@rollup/rollup-linux-x64-musl@4.53.2':
    optional: true

  '@rollup/rollup-linux-x64-musl@4.54.0':
    optional: true

  '@rollup/rollup-openharmony-arm64@4.53.2':
    optional: true

  '@rollup/rollup-openharmony-arm64@4.54.0':
    optional: true

  '@rollup/rollup-win32-arm64-msvc@4.53.2':
    optional: true

  '@rollup/rollup-win32-arm64-msvc@4.54.0':
    optional: true

  '@rollup/rollup-win32-ia32-msvc@4.53.2':
    optional: true

  '@rollup/rollup-win32-ia32-msvc@4.54.0':
    optional: true

  '@rollup/rollup-win32-x64-gnu@4.53.2':
    optional: true

  '@rollup/rollup-win32-x64-gnu@4.54.0':
    optional: true

  '@rollup/rollup-win32-x64-msvc@4.53.2':
    optional: true

  '@rollup/rollup-win32-x64-msvc@4.54.0':
    optional: true

  '@standard-schema/spec@1.0.0': {}

  '@standard-schema/spec@1.1.0': {}

  '@types/chai@5.2.3':
    dependencies:
      '@types/deep-eql': 4.0.2
      assertion-error: 2.0.1

  '@types/deep-eql@4.0.2': {}

  '@types/estree@1.0.8': {}

  '@types/json-schema@7.0.15': {}

  '@types/node@25.0.3':
    dependencies:
      undici-types: 7.16.0

  '@types/statuses@2.0.6': {}

<<<<<<< HEAD
  '@vercel/oidc@3.0.5': {}

  '@vitest/expect@4.0.15':
=======
  '@vitest/expect@4.0.16':
>>>>>>> c87a7a1d
    dependencies:
      '@standard-schema/spec': 1.1.0
      '@types/chai': 5.2.3
      '@vitest/spy': 4.0.16
      '@vitest/utils': 4.0.16
      chai: 6.2.2
      tinyrainbow: 3.0.3

  '@vitest/mocker@4.0.16(msw@2.12.7(@types/node@25.0.3)(typescript@5.9.3))(vite@7.3.0(@types/node@25.0.3))':
    dependencies:
      '@vitest/spy': 4.0.16
      estree-walker: 3.0.3
      magic-string: 0.30.21
    optionalDependencies:
      msw: 2.12.7(@types/node@25.0.3)(typescript@5.9.3)
      vite: 7.3.0(@types/node@25.0.3)

  '@vitest/pretty-format@4.0.16':
    dependencies:
      tinyrainbow: 3.0.3

  '@vitest/runner@4.0.16':
    dependencies:
      '@vitest/utils': 4.0.16
      pathe: 2.0.3

  '@vitest/snapshot@4.0.16':
    dependencies:
      '@vitest/pretty-format': 4.0.16
      magic-string: 0.30.21
      pathe: 2.0.3

  '@vitest/spy@4.0.16': {}

  '@vitest/utils@4.0.16':
    dependencies:
      '@vitest/pretty-format': 4.0.16
      tinyrainbow: 3.0.3

  acorn-jsx@5.3.2(acorn@8.15.0):
    dependencies:
      acorn: 8.15.0

  acorn@8.15.0: {}

  ai@6.0.3(zod@4.1.13):
    dependencies:
      '@ai-sdk/gateway': 3.0.2(zod@4.1.13)
      '@ai-sdk/provider': 3.0.0
      '@ai-sdk/provider-utils': 4.0.1(zod@4.1.13)
      '@opentelemetry/api': 1.9.0
      zod: 4.1.13

  ajv@6.12.6:
    dependencies:
      fast-deep-equal: 3.1.3
      fast-json-stable-stringify: 2.1.0
      json-schema-traverse: 0.4.1
      uri-js: 4.4.1

  ansi-regex@5.0.1: {}

  ansi-regex@6.2.2: {}

  ansi-styles@4.3.0:
    dependencies:
      color-convert: 2.0.1

  ansi-styles@6.2.3: {}

  any-promise@1.3.0: {}

  argparse@2.0.1: {}

  assertion-error@2.0.1: {}

  balanced-match@1.0.2: {}

  brace-expansion@1.1.12:
    dependencies:
      balanced-match: 1.0.2
      concat-map: 0.0.1

  brace-expansion@2.0.2:
    dependencies:
      balanced-match: 1.0.2

  bundle-require@5.1.0(esbuild@0.27.0):
    dependencies:
      esbuild: 0.27.0
      load-tsconfig: 0.2.5

  cac@6.7.14: {}

  callsites@3.1.0: {}

  chai@6.2.2: {}

  chalk@4.1.2:
    dependencies:
      ansi-styles: 4.3.0
      supports-color: 7.2.0

  chokidar@4.0.3:
    dependencies:
      readdirp: 4.1.2

  cli-width@4.1.0: {}

  cliui@8.0.1:
    dependencies:
      string-width: 4.2.3
      strip-ansi: 6.0.1
      wrap-ansi: 7.0.0

  color-convert@2.0.1:
    dependencies:
      color-name: 1.1.4

  color-name@1.1.4: {}

  commander@4.1.1: {}

  concat-map@0.0.1: {}

  confbox@0.1.8: {}

  consola@3.4.2: {}

  cookie@1.1.1: {}

  cross-spawn@7.0.6:
    dependencies:
      path-key: 3.1.1
      shebang-command: 2.0.0
      which: 2.0.2

  debug@4.4.3:
    dependencies:
      ms: 2.1.3

  deep-is@0.1.4: {}

  eastasianwidth@0.2.0: {}

  emoji-regex@8.0.0: {}

  emoji-regex@9.2.2: {}

  es-module-lexer@1.7.0: {}

  esbuild@0.27.0:
    optionalDependencies:
      '@esbuild/aix-ppc64': 0.27.0
      '@esbuild/android-arm': 0.27.0
      '@esbuild/android-arm64': 0.27.0
      '@esbuild/android-x64': 0.27.0
      '@esbuild/darwin-arm64': 0.27.0
      '@esbuild/darwin-x64': 0.27.0
      '@esbuild/freebsd-arm64': 0.27.0
      '@esbuild/freebsd-x64': 0.27.0
      '@esbuild/linux-arm': 0.27.0
      '@esbuild/linux-arm64': 0.27.0
      '@esbuild/linux-ia32': 0.27.0
      '@esbuild/linux-loong64': 0.27.0
      '@esbuild/linux-mips64el': 0.27.0
      '@esbuild/linux-ppc64': 0.27.0
      '@esbuild/linux-riscv64': 0.27.0
      '@esbuild/linux-s390x': 0.27.0
      '@esbuild/linux-x64': 0.27.0
      '@esbuild/netbsd-arm64': 0.27.0
      '@esbuild/netbsd-x64': 0.27.0
      '@esbuild/openbsd-arm64': 0.27.0
      '@esbuild/openbsd-x64': 0.27.0
      '@esbuild/openharmony-arm64': 0.27.0
      '@esbuild/sunos-x64': 0.27.0
      '@esbuild/win32-arm64': 0.27.0
      '@esbuild/win32-ia32': 0.27.0
      '@esbuild/win32-x64': 0.27.0

  esbuild@0.27.2:
    optionalDependencies:
      '@esbuild/aix-ppc64': 0.27.2
      '@esbuild/android-arm': 0.27.2
      '@esbuild/android-arm64': 0.27.2
      '@esbuild/android-x64': 0.27.2
      '@esbuild/darwin-arm64': 0.27.2
      '@esbuild/darwin-x64': 0.27.2
      '@esbuild/freebsd-arm64': 0.27.2
      '@esbuild/freebsd-x64': 0.27.2
      '@esbuild/linux-arm': 0.27.2
      '@esbuild/linux-arm64': 0.27.2
      '@esbuild/linux-ia32': 0.27.2
      '@esbuild/linux-loong64': 0.27.2
      '@esbuild/linux-mips64el': 0.27.2
      '@esbuild/linux-ppc64': 0.27.2
      '@esbuild/linux-riscv64': 0.27.2
      '@esbuild/linux-s390x': 0.27.2
      '@esbuild/linux-x64': 0.27.2
      '@esbuild/netbsd-arm64': 0.27.2
      '@esbuild/netbsd-x64': 0.27.2
      '@esbuild/openbsd-arm64': 0.27.2
      '@esbuild/openbsd-x64': 0.27.2
      '@esbuild/openharmony-arm64': 0.27.2
      '@esbuild/sunos-x64': 0.27.2
      '@esbuild/win32-arm64': 0.27.2
      '@esbuild/win32-ia32': 0.27.2
      '@esbuild/win32-x64': 0.27.2

  escalade@3.2.0: {}

  escape-string-regexp@4.0.0: {}

  eslint-scope@8.4.0:
    dependencies:
      esrecurse: 4.3.0
      estraverse: 5.3.0

  eslint-visitor-keys@3.4.3: {}

  eslint-visitor-keys@4.2.1: {}

  eslint@9.39.2:
    dependencies:
      '@eslint-community/eslint-utils': 4.9.0(eslint@9.39.2)
      '@eslint-community/regexpp': 4.12.2
      '@eslint/config-array': 0.21.1
      '@eslint/config-helpers': 0.4.2
      '@eslint/core': 0.17.0
      '@eslint/eslintrc': 3.3.3
      '@eslint/js': 9.39.2
      '@eslint/plugin-kit': 0.4.1
      '@humanfs/node': 0.16.7
      '@humanwhocodes/module-importer': 1.0.1
      '@humanwhocodes/retry': 0.4.3
      '@types/estree': 1.0.8
      ajv: 6.12.6
      chalk: 4.1.2
      cross-spawn: 7.0.6
      debug: 4.4.3
      escape-string-regexp: 4.0.0
      eslint-scope: 8.4.0
      eslint-visitor-keys: 4.2.1
      espree: 10.4.0
      esquery: 1.6.0
      esutils: 2.0.3
      fast-deep-equal: 3.1.3
      file-entry-cache: 8.0.0
      find-up: 5.0.0
      glob-parent: 6.0.2
      ignore: 5.3.2
      imurmurhash: 0.1.4
      is-glob: 4.0.3
      json-stable-stringify-without-jsonify: 1.0.1
      lodash.merge: 4.6.2
      minimatch: 3.1.2
      natural-compare: 1.4.0
      optionator: 0.9.4
    transitivePeerDependencies:
      - supports-color

  espree@10.4.0:
    dependencies:
      acorn: 8.15.0
      acorn-jsx: 5.3.2(acorn@8.15.0)
      eslint-visitor-keys: 4.2.1

  esquery@1.6.0:
    dependencies:
      estraverse: 5.3.0

  esrecurse@4.3.0:
    dependencies:
      estraverse: 5.3.0

  estraverse@5.3.0: {}

  estree-walker@3.0.3:
    dependencies:
      '@types/estree': 1.0.8

  esutils@2.0.3: {}

  eventsource-parser@3.0.6: {}

  expect-type@1.3.0: {}

  fast-deep-equal@3.1.3: {}

  fast-json-stable-stringify@2.1.0: {}

  fast-levenshtein@2.0.6: {}

  fdir@6.5.0(picomatch@4.0.3):
    optionalDependencies:
      picomatch: 4.0.3

  file-entry-cache@8.0.0:
    dependencies:
      flat-cache: 4.0.1

  find-up@5.0.0:
    dependencies:
      locate-path: 6.0.0
      path-exists: 4.0.0

  fix-dts-default-cjs-exports@1.0.1:
    dependencies:
      magic-string: 0.30.21
      mlly: 1.8.0
      rollup: 4.54.0

  flat-cache@4.0.1:
    dependencies:
      flatted: 3.3.3
      keyv: 4.5.4

  flatted@3.3.3: {}

  foreground-child@3.3.1:
    dependencies:
      cross-spawn: 7.0.6
      signal-exit: 4.1.0

  fsevents@2.3.3:
    optional: true

  get-caller-file@2.0.5: {}

  glob-parent@6.0.2:
    dependencies:
      is-glob: 4.0.3

  glob@10.4.5:
    dependencies:
      foreground-child: 3.3.1
      jackspeak: 3.4.3
      minimatch: 9.0.5
      minipass: 7.1.2
      package-json-from-dist: 1.0.1
      path-scurry: 1.11.1

  globals@14.0.0: {}

  graphql@16.12.0: {}

  has-flag@4.0.0: {}

  headers-polyfill@4.0.3: {}

  ignore@5.3.2: {}

  import-fresh@3.3.1:
    dependencies:
      parent-module: 1.0.1
      resolve-from: 4.0.0

  imurmurhash@0.1.4: {}

  is-extglob@2.1.1: {}

  is-fullwidth-code-point@3.0.0: {}

  is-glob@4.0.3:
    dependencies:
      is-extglob: 2.1.1

  is-node-process@1.2.0: {}

  isexe@2.0.0: {}

  jackspeak@3.4.3:
    dependencies:
      '@isaacs/cliui': 8.0.2
    optionalDependencies:
      '@pkgjs/parseargs': 0.11.0

  joycon@3.1.1: {}

  js-yaml@4.1.1:
    dependencies:
      argparse: 2.0.1

  json-buffer@3.0.1: {}

  json-schema-traverse@0.4.1: {}

  json-schema@0.4.0: {}

  json-stable-stringify-without-jsonify@1.0.1: {}

  keyv@4.5.4:
    dependencies:
      json-buffer: 3.0.1

  levn@0.4.1:
    dependencies:
      prelude-ls: 1.2.1
      type-check: 0.4.0

  lilconfig@3.1.3: {}

  lines-and-columns@1.2.4: {}

  load-tsconfig@0.2.5: {}

  locate-path@6.0.0:
    dependencies:
      p-locate: 5.0.0

  lodash.merge@4.6.2: {}

  lru-cache@10.4.3: {}

  magic-string@0.30.21:
    dependencies:
      '@jridgewell/sourcemap-codec': 1.5.5

  minimatch@3.1.2:
    dependencies:
      brace-expansion: 1.1.12

  minimatch@9.0.5:
    dependencies:
      brace-expansion: 2.0.2

  minipass@7.1.2: {}

  mlly@1.8.0:
    dependencies:
      acorn: 8.15.0
      pathe: 2.0.3
      pkg-types: 1.3.1
      ufo: 1.6.1

  ms@2.1.3: {}

  msw@2.12.7(@types/node@25.0.3)(typescript@5.9.3):
    dependencies:
      '@inquirer/confirm': 5.1.21(@types/node@25.0.3)
      '@mswjs/interceptors': 0.40.0
      '@open-draft/deferred-promise': 2.2.0
      '@types/statuses': 2.0.6
      cookie: 1.1.1
      graphql: 16.12.0
      headers-polyfill: 4.0.3
      is-node-process: 1.2.0
      outvariant: 1.4.3
      path-to-regexp: 6.3.0
      picocolors: 1.1.1
      rettime: 0.7.0
      statuses: 2.0.2
      strict-event-emitter: 0.5.1
      tough-cookie: 6.0.0
      type-fest: 5.3.1
      until-async: 3.0.2
      yargs: 17.7.2
    optionalDependencies:
      typescript: 5.9.3
    transitivePeerDependencies:
      - '@types/node'

  mute-stream@2.0.0: {}

  mz@2.7.0:
    dependencies:
      any-promise: 1.3.0
      object-assign: 4.1.1
      thenify-all: 1.6.0

  nanoid@3.3.11: {}

  natural-compare@1.4.0: {}

  object-assign@4.1.1: {}

  obug@2.1.1: {}

  optionator@0.9.4:
    dependencies:
      deep-is: 0.1.4
      fast-levenshtein: 2.0.6
      levn: 0.4.1
      prelude-ls: 1.2.1
      type-check: 0.4.0
      word-wrap: 1.2.5

  outvariant@1.4.3: {}

  p-limit@3.1.0:
    dependencies:
      yocto-queue: 0.1.0

  p-locate@5.0.0:
    dependencies:
      p-limit: 3.1.0

  package-json-from-dist@1.0.1: {}

  parent-module@1.0.1:
    dependencies:
      callsites: 3.1.0

  path-exists@4.0.0: {}

  path-key@3.1.1: {}

  path-scurry@1.11.1:
    dependencies:
      lru-cache: 10.4.3
      minipass: 7.1.2

  path-to-regexp@6.3.0: {}

  pathe@2.0.3: {}

  picocolors@1.1.1: {}

  picomatch@4.0.3: {}

  pirates@4.0.7: {}

  pkg-types@1.3.1:
    dependencies:
      confbox: 0.1.8
      mlly: 1.8.0
      pathe: 2.0.3

  postcss-load-config@6.0.1(postcss@8.5.6):
    dependencies:
      lilconfig: 3.1.3
    optionalDependencies:
      postcss: 8.5.6

  postcss@8.5.6:
    dependencies:
      nanoid: 3.3.11
      picocolors: 1.1.1
      source-map-js: 1.2.1

  prelude-ls@1.2.1: {}

  punycode@2.3.1: {}

  readdirp@4.1.2: {}

  require-directory@2.1.1: {}

  resolve-from@4.0.0: {}

  resolve-from@5.0.0: {}

  rettime@0.7.0: {}

  rollup@4.53.2:
    dependencies:
      '@types/estree': 1.0.8
    optionalDependencies:
      '@rollup/rollup-android-arm-eabi': 4.53.2
      '@rollup/rollup-android-arm64': 4.53.2
      '@rollup/rollup-darwin-arm64': 4.53.2
      '@rollup/rollup-darwin-x64': 4.53.2
      '@rollup/rollup-freebsd-arm64': 4.53.2
      '@rollup/rollup-freebsd-x64': 4.53.2
      '@rollup/rollup-linux-arm-gnueabihf': 4.53.2
      '@rollup/rollup-linux-arm-musleabihf': 4.53.2
      '@rollup/rollup-linux-arm64-gnu': 4.53.2
      '@rollup/rollup-linux-arm64-musl': 4.53.2
      '@rollup/rollup-linux-loong64-gnu': 4.53.2
      '@rollup/rollup-linux-ppc64-gnu': 4.53.2
      '@rollup/rollup-linux-riscv64-gnu': 4.53.2
      '@rollup/rollup-linux-riscv64-musl': 4.53.2
      '@rollup/rollup-linux-s390x-gnu': 4.53.2
      '@rollup/rollup-linux-x64-gnu': 4.53.2
      '@rollup/rollup-linux-x64-musl': 4.53.2
      '@rollup/rollup-openharmony-arm64': 4.53.2
      '@rollup/rollup-win32-arm64-msvc': 4.53.2
      '@rollup/rollup-win32-ia32-msvc': 4.53.2
      '@rollup/rollup-win32-x64-gnu': 4.53.2
      '@rollup/rollup-win32-x64-msvc': 4.53.2
      fsevents: 2.3.3

  rollup@4.54.0:
    dependencies:
      '@types/estree': 1.0.8
    optionalDependencies:
      '@rollup/rollup-android-arm-eabi': 4.54.0
      '@rollup/rollup-android-arm64': 4.54.0
      '@rollup/rollup-darwin-arm64': 4.54.0
      '@rollup/rollup-darwin-x64': 4.54.0
      '@rollup/rollup-freebsd-arm64': 4.54.0
      '@rollup/rollup-freebsd-x64': 4.54.0
      '@rollup/rollup-linux-arm-gnueabihf': 4.54.0
      '@rollup/rollup-linux-arm-musleabihf': 4.54.0
      '@rollup/rollup-linux-arm64-gnu': 4.54.0
      '@rollup/rollup-linux-arm64-musl': 4.54.0
      '@rollup/rollup-linux-loong64-gnu': 4.54.0
      '@rollup/rollup-linux-ppc64-gnu': 4.54.0
      '@rollup/rollup-linux-riscv64-gnu': 4.54.0
      '@rollup/rollup-linux-riscv64-musl': 4.54.0
      '@rollup/rollup-linux-s390x-gnu': 4.54.0
      '@rollup/rollup-linux-x64-gnu': 4.54.0
      '@rollup/rollup-linux-x64-musl': 4.54.0
      '@rollup/rollup-openharmony-arm64': 4.54.0
      '@rollup/rollup-win32-arm64-msvc': 4.54.0
      '@rollup/rollup-win32-ia32-msvc': 4.54.0
      '@rollup/rollup-win32-x64-gnu': 4.54.0
      '@rollup/rollup-win32-x64-msvc': 4.54.0
      fsevents: 2.3.3

  shebang-command@2.0.0:
    dependencies:
      shebang-regex: 3.0.0

  shebang-regex@3.0.0: {}

  siginfo@2.0.0: {}

  signal-exit@4.1.0: {}

  source-map-js@1.2.1: {}

  source-map@0.7.6: {}

  stackback@0.0.2: {}

  statuses@2.0.2: {}

  std-env@3.10.0: {}

  strict-event-emitter@0.5.1: {}

  string-width@4.2.3:
    dependencies:
      emoji-regex: 8.0.0
      is-fullwidth-code-point: 3.0.0
      strip-ansi: 6.0.1

  string-width@5.1.2:
    dependencies:
      eastasianwidth: 0.2.0
      emoji-regex: 9.2.2
      strip-ansi: 7.1.2

  strip-ansi@6.0.1:
    dependencies:
      ansi-regex: 5.0.1

  strip-ansi@7.1.2:
    dependencies:
      ansi-regex: 6.2.2

  strip-json-comments@3.1.1: {}

  sucrase@3.35.0:
    dependencies:
      '@jridgewell/gen-mapping': 0.3.13
      commander: 4.1.1
      glob: 10.4.5
      lines-and-columns: 1.2.4
      mz: 2.7.0
      pirates: 4.0.7
      ts-interface-checker: 0.1.13

  supports-color@7.2.0:
    dependencies:
      has-flag: 4.0.0

  tagged-tag@1.0.0: {}

  thenify-all@1.6.0:
    dependencies:
      thenify: 3.3.1

  thenify@3.3.1:
    dependencies:
      any-promise: 1.3.0

  tinybench@2.9.0: {}

  tinyexec@0.3.2: {}

  tinyexec@1.0.2: {}

  tinyglobby@0.2.15:
    dependencies:
      fdir: 6.5.0(picomatch@4.0.3)
      picomatch: 4.0.3

  tinyrainbow@3.0.3: {}

  tldts-core@7.0.19: {}

  tldts@7.0.19:
    dependencies:
      tldts-core: 7.0.19

  tough-cookie@6.0.0:
    dependencies:
      tldts: 7.0.19

  tree-kill@1.2.2: {}

  ts-interface-checker@0.1.13: {}

  tsup@8.5.1(postcss@8.5.6)(typescript@5.9.3):
    dependencies:
      bundle-require: 5.1.0(esbuild@0.27.0)
      cac: 6.7.14
      chokidar: 4.0.3
      consola: 3.4.2
      debug: 4.4.3
      esbuild: 0.27.0
      fix-dts-default-cjs-exports: 1.0.1
      joycon: 3.1.1
      picocolors: 1.1.1
      postcss-load-config: 6.0.1(postcss@8.5.6)
      resolve-from: 5.0.0
      rollup: 4.53.2
      source-map: 0.7.6
      sucrase: 3.35.0
      tinyexec: 0.3.2
      tinyglobby: 0.2.15
      tree-kill: 1.2.2
    optionalDependencies:
      postcss: 8.5.6
      typescript: 5.9.3
    transitivePeerDependencies:
      - jiti
      - supports-color
      - tsx
      - yaml

  type-check@0.4.0:
    dependencies:
      prelude-ls: 1.2.1

  type-fest@5.3.1:
    dependencies:
      tagged-tag: 1.0.0

  typescript@5.9.3: {}

  ufo@1.6.1: {}

  undici-types@7.16.0: {}

  until-async@3.0.2: {}

  uri-js@4.4.1:
    dependencies:
      punycode: 2.3.1

  vite@7.3.0(@types/node@25.0.3):
    dependencies:
      esbuild: 0.27.2
      fdir: 6.5.0(picomatch@4.0.3)
      picomatch: 4.0.3
      postcss: 8.5.6
      rollup: 4.54.0
      tinyglobby: 0.2.15
    optionalDependencies:
      '@types/node': 25.0.3
      fsevents: 2.3.3

<<<<<<< HEAD
  vitest@4.0.15(@edge-runtime/vm@5.0.0)(@opentelemetry/api@1.9.0)(@types/node@24.10.1)(msw@2.12.4(@types/node@24.10.1)(typescript@5.9.3)):
=======
  vitest@4.0.16(@edge-runtime/vm@5.0.0)(@types/node@25.0.3)(msw@2.12.7(@types/node@25.0.3)(typescript@5.9.3)):
>>>>>>> c87a7a1d
    dependencies:
      '@vitest/expect': 4.0.16
      '@vitest/mocker': 4.0.16(msw@2.12.7(@types/node@25.0.3)(typescript@5.9.3))(vite@7.3.0(@types/node@25.0.3))
      '@vitest/pretty-format': 4.0.16
      '@vitest/runner': 4.0.16
      '@vitest/snapshot': 4.0.16
      '@vitest/spy': 4.0.16
      '@vitest/utils': 4.0.16
      es-module-lexer: 1.7.0
      expect-type: 1.3.0
      magic-string: 0.30.21
      obug: 2.1.1
      pathe: 2.0.3
      picomatch: 4.0.3
      std-env: 3.10.0
      tinybench: 2.9.0
      tinyexec: 1.0.2
      tinyglobby: 0.2.15
      tinyrainbow: 3.0.3
      vite: 7.3.0(@types/node@25.0.3)
      why-is-node-running: 2.3.0
    optionalDependencies:
      '@edge-runtime/vm': 5.0.0
<<<<<<< HEAD
      '@opentelemetry/api': 1.9.0
      '@types/node': 24.10.1
=======
      '@types/node': 25.0.3
>>>>>>> c87a7a1d
    transitivePeerDependencies:
      - jiti
      - less
      - lightningcss
      - msw
      - sass
      - sass-embedded
      - stylus
      - sugarss
      - terser
      - tsx
      - yaml

  which@2.0.2:
    dependencies:
      isexe: 2.0.0

  why-is-node-running@2.3.0:
    dependencies:
      siginfo: 2.0.0
      stackback: 0.0.2

  word-wrap@1.2.5: {}

  wrap-ansi@6.2.0:
    dependencies:
      ansi-styles: 4.3.0
      string-width: 4.2.3
      strip-ansi: 6.0.1

  wrap-ansi@7.0.0:
    dependencies:
      ansi-styles: 4.3.0
      string-width: 4.2.3
      strip-ansi: 6.0.1

  wrap-ansi@8.1.0:
    dependencies:
      ansi-styles: 6.2.3
      string-width: 5.1.2
      strip-ansi: 7.1.2

  y18n@5.0.8: {}

  yargs-parser@21.1.1: {}

  yargs@17.7.2:
    dependencies:
      cliui: 8.0.1
      escalade: 3.2.0
      get-caller-file: 2.0.5
      require-directory: 2.1.1
      string-width: 4.2.3
      y18n: 5.0.8
      yargs-parser: 21.1.1

  yocto-queue@0.1.0: {}

  yoctocolors-cjs@2.1.3: {}

  zod@4.2.1: {}<|MERGE_RESOLUTION|>--- conflicted
+++ resolved
@@ -12,13 +12,8 @@
         specifier: ^3.0.0
         version: 3.0.0
       '@ai-sdk/provider-utils':
-<<<<<<< HEAD
         specifier: ^4.0.1
         version: 4.0.1(zod@4.1.13)
-=======
-        specifier: ^3.0.17
-        version: 3.0.17(zod@4.2.1)
->>>>>>> c87a7a1d
     devDependencies:
       '@edge-runtime/vm':
         specifier: ^5.0.0
@@ -48,13 +43,8 @@
         specifier: ^7.3.0
         version: 7.3.0(@types/node@25.0.3)
       vitest:
-<<<<<<< HEAD
         specifier: ^4.0.15
         version: 4.0.15(@edge-runtime/vm@5.0.0)(@opentelemetry/api@1.9.0)(@types/node@24.10.1)(msw@2.12.4(@types/node@24.10.1)(typescript@5.9.3))
-=======
-        specifier: ^4.0.16
-        version: 4.0.16(@edge-runtime/vm@5.0.0)(@types/node@25.0.3)(msw@2.12.7(@types/node@25.0.3)(typescript@5.9.3))
->>>>>>> c87a7a1d
       zod:
         specifier: 4.2.1
         version: 4.2.1
@@ -768,17 +758,12 @@
   '@types/statuses@2.0.6':
     resolution: {integrity: sha512-xMAgYwceFhRA2zY+XbEA7mxYbA093wdiW8Vu6gZPGWy9cmOyU9XesH1tNcEWsKFd5Vzrqx5T3D38PWx1FIIXkA==}
 
-<<<<<<< HEAD
   '@vercel/oidc@3.0.5':
     resolution: {integrity: sha512-fnYhv671l+eTTp48gB4zEsTW/YtRgRPnkI2nT7x6qw5rkI1Lq2hTmQIpHPgyThI0znLK+vX2n9XxKdXZ7BUbbw==}
     engines: {node: '>= 20'}
 
   '@vitest/expect@4.0.15':
     resolution: {integrity: sha512-Gfyva9/GxPAWXIWjyGDli9O+waHDC0Q0jaLdFP1qPAUUfo1FEXPXUfUkp3eZA0sSq340vPycSyOlYUeM15Ft1w==}
-=======
-  '@vitest/expect@4.0.16':
-    resolution: {integrity: sha512-eshqULT2It7McaJkQGLkPjPjNph+uevROGuIMJdG3V+0BSR2w9u6J9Lwu+E8cK5TETlfou8GRijhafIMhXsimA==}
->>>>>>> c87a7a1d
 
   '@vitest/mocker@4.0.16':
     resolution: {integrity: sha512-yb6k4AZxJTB+q9ycAvsoxGn+j/po0UaPgajllBgt1PzoMAAmJGYFdDk0uCcRcxb3BrME34I6u8gHZTQlkqSZpg==}
@@ -1617,11 +1602,7 @@
 
 snapshots:
 
-<<<<<<< HEAD
   '@ai-sdk/gateway@3.0.2(zod@4.1.13)':
-=======
-  '@ai-sdk/provider-utils@3.0.17(zod@4.2.1)':
->>>>>>> c87a7a1d
     dependencies:
       '@ai-sdk/provider': 3.0.0
       '@ai-sdk/provider-utils': 4.0.1(zod@4.1.13)
@@ -2085,13 +2066,9 @@
 
   '@types/statuses@2.0.6': {}
 
-<<<<<<< HEAD
   '@vercel/oidc@3.0.5': {}
 
   '@vitest/expect@4.0.15':
-=======
-  '@vitest/expect@4.0.16':
->>>>>>> c87a7a1d
     dependencies:
       '@standard-schema/spec': 1.1.0
       '@types/chai': 5.2.3
@@ -2857,11 +2834,7 @@
       '@types/node': 25.0.3
       fsevents: 2.3.3
 
-<<<<<<< HEAD
   vitest@4.0.15(@edge-runtime/vm@5.0.0)(@opentelemetry/api@1.9.0)(@types/node@24.10.1)(msw@2.12.4(@types/node@24.10.1)(typescript@5.9.3)):
-=======
-  vitest@4.0.16(@edge-runtime/vm@5.0.0)(@types/node@25.0.3)(msw@2.12.7(@types/node@25.0.3)(typescript@5.9.3)):
->>>>>>> c87a7a1d
     dependencies:
       '@vitest/expect': 4.0.16
       '@vitest/mocker': 4.0.16(msw@2.12.7(@types/node@25.0.3)(typescript@5.9.3))(vite@7.3.0(@types/node@25.0.3))
@@ -2885,12 +2858,8 @@
       why-is-node-running: 2.3.0
     optionalDependencies:
       '@edge-runtime/vm': 5.0.0
-<<<<<<< HEAD
       '@opentelemetry/api': 1.9.0
       '@types/node': 24.10.1
-=======
-      '@types/node': 25.0.3
->>>>>>> c87a7a1d
     transitivePeerDependencies:
       - jiti
       - less

{
  "name": "ollama-ai-provider-v2",
  "version": "2.0.0",
  "license": "Apache-2.0",
  "sideEffects": false,
  "main": "./dist/index.js",
  "module": "./dist/index.mjs",
  "types": "./dist/index.d.ts",
  "files": [
    "dist/**/*",
    "internal/dist/**/*",
    "CHANGELOG.md"
  ],
  "scripts": {
    "build": "tsup",
    "build:watch": "tsup --watch",
    "clean": "rm -rf dist && rm -rf internal/dist",
    "lint": "eslint \"./**/*.ts*\"",
    "type-check": "tsc --noEmit",
    "prettier-check": "prettier --check \"./**/*.ts*\"",
    "test": "pnpm test:node && pnpm test:edge",
    "test:edge": "vitest --config vitest.edge.config.mjs --run",
    "test:node": "vitest --config vitest.node.config.mjs --run"
  },
  "exports": {
    "./package.json": "./package.json",
    ".": {
      "types": "./dist/index.d.ts",
      "import": "./dist/index.mjs",
      "require": "./dist/index.js"
    },
    "./internal": {
      "types": "./internal/dist/index.d.ts",
      "import": "./internal/dist/index.mjs",
      "module": "./internal/dist/index.mjs",
      "require": "./internal/dist/index.js"
    }
  },
  "dependencies": {
    "@ai-sdk/provider": "^3.0.0",
    "@ai-sdk/provider-utils": "^4.0.1"
  },
  "devDependencies": {
    "@edge-runtime/vm": "^5.0.0",
    "@types/node": "25.0.3",
    "@vercel/ai-tsconfig": "./tsconfig",
<<<<<<< HEAD
    "ai": "^6.0.3",
    "eslint": "^9.39.1",
    "msw": "^2.12.4",
=======
    "eslint": "^9.39.2",
    "msw": "^2.12.7",
>>>>>>> c87a7a1d
    "tsup": "^8",
    "typescript": "5.9.3",
    "vite": "^7.3.0",
    "vitest": "^4.0.16",
    "zod": "4.2.1"
  },
  "peerDependencies": {
    "ai": "^5.0.0 || ^6.0.0",
    "zod": "^4.0.16"
  },
  "engines": {
    "node": ">=18"
  },
  "publishConfig": {
    "access": "public"
  },
  "homepage": "https://github.com/nordwestt/ollama-ai-provider-v2",
  "repository": {
    "type": "git",
    "url": "git+https://github.com/nordwestt/ollama-ai-provider-v2.git"
  },
  "bugs": {
    "url": "https://github.com/nordwestt/ollama-ai-provider-v2/issues"
  },
  "keywords": [
    "ai",
    "vercel",
    "ai-sdk",
    "ai-sdk-v6",
    "ollama",
    "llm",
    "provider",
    "chat",
    "streaming",
    "tool-calling",
    "thinking-mode",
    "completion-models",
    "local-ai",
    "embeddings"
  ]
}<|MERGE_RESOLUTION|>--- conflicted
+++ resolved
@@ -44,14 +44,9 @@
     "@edge-runtime/vm": "^5.0.0",
     "@types/node": "25.0.3",
     "@vercel/ai-tsconfig": "./tsconfig",
-<<<<<<< HEAD
     "ai": "^6.0.3",
-    "eslint": "^9.39.1",
-    "msw": "^2.12.4",
-=======
     "eslint": "^9.39.2",
     "msw": "^2.12.7",
->>>>>>> c87a7a1d
     "tsup": "^8",
     "typescript": "5.9.3",
     "vite": "^7.3.0",
